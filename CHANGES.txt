--- conflicted
+++ resolved
@@ -1,4 +1,3 @@
-<<<<<<< HEAD
 v0.4, 2012-06-?? -- Slouching toward nirvana
  * Changed default runner from 'local' to 'inline' (#423)
  * Filesystem functionality moved out of MRJobRunner into into 'fs' objects
@@ -13,12 +12,8 @@
    * IF_SUCCESSFUL
    * DEFAULT_CLEANUP
 
-v???
- * Local runner sorts output consistently (was getting mixed up a little)
-=======
 v0.3.4, 2012-06-11 -- We are friendly people.
  * Experimental support for IronPython in the local and inline runners
->>>>>>> e136faa2
  * set_status() and increment_counter() will encode messages/names of type
    'unicode' as UTF-8 when writing to Hadoop Streaming
  * EMR and Hadoop counter parsing is more correct
