<<<<<<< HEAD
v0.7.3, 2020-05-?? -- spark harness counters support improvement
 * support for counters to be published with with counter-output-dir as a local file-path

v0.7.2, 2019-04-11 -- archives on all Spark platforms
=======
v0.7.3, 2020-05-?? -- cluster pooling 2.0
 * terminate_idle_clusters no longer locks pooled clusters
 * cluster pooling rules are slightly more strict
   * mrjob version must always match
   * application list must match exactly

v0.7.2, 2020-04-11 -- archives on all Spark platforms
>>>>>>> a53100c4
 * archives work on non-YARN Spark installations (#1993)
   * mrjob.util.file_ext() ignores initial dots
   * archives in setup scripts etc. are auto-named without file extension
   * bootstrap now recognizes archives with names like *.0.7.tar.gz
 * don't copy SSH key to master node when accessing other nodes on EMR (#1209)
   * added ssh_add_bin option
 * extra_cluster_params merges dict params rather than overwriting them (#2154)
 * default python_bin on Python 2 is now 'python2.7' (#2151)
 * ensure working PyYAML installs on Python 3.4 (#2149)

v0.7.1, 2019-12-20 -- Improve logging
 * enable mrjob to show invoked runner with kwargs (#2129)
 * set default value of VisibleToAllUsers to true (#2131)
 * added archives to EMR pool hash during bootstrapping (#2136)

v0.7.0, 2019-10-22 -- fall cleaning
 * moved support for AWS and Google Cloud to extras_require (#1935)
   * use e.g. `pip install mrjob[aws]`
 * removed support for non-Python MRJobs (#2087)
   * removed interpreter and steps_interpreter options (see below)
   * removed the `mrjob run` command
   * removed mr_wc.rb from mrjob/examples/
   * merged the MRJobLauncher class back into MRJob
 * MRJob classes initialized without args read them from sys.argv (#2124)
   * use SomeMRJob([]) to simulate running with no args (e.g. for tests)
 * revamped and tested mrjob/examples/ (#2122)
   * mr_grep.py no longer errors on no matches
   * mr_log_sampler.py correctly randomizes lines
   * mr_spark_wordcount.py is no longer case sensitive
     * same with mr_spark_wordcount_script.py
   * mr_text_classifier.py now reads text files directly, no need to encode
     * public domain examples are in mrjob/examples/docs-to-classify
   * renamed mr_words_containing_u_freq_count.py
   * removed some examples that were difficult to test or maintain
 * mrjob audit-emr-usage no longer reads pre-v0.6.0 cluster pool names (#1815)
 * filesystem methods now have consistent arg naming
 * removed the following deprecated code:
   * runner options:
     * emr_api_params
     * interpreter
     * max_hours_idle
     * mins_to_end_of_hour
     * steps_interpreter
     * steps_python_bin
     * visible_to_all_users
   * singular switches (use --archives, etc.):
     * --archive
     * --dir
     * --file
     * --hadoop-arg
     * --libjar
     * --py-file
     * --spark-arg
   * --steps switch from MRJobs (#2046)
     * use --help -v to see help for --mapper etc.
   * MRJob:
     * optparse simulation:
       * add_file_option()
       * add_passthrough_option()
       * configure_options()
       * load_options()
       * pass_through_option()
       * self.args
       * self.OPTION_CLASS
     * parse_output_line()
   * MRJobRunner:
     * file_upload_args kwarg to runner constructor
     * stream_output()
   * mrjob.util:
     * parse_and_save_options()
     * read_file()
     * read_input()
   * filesystems:
     * arguments to CompositeFilesystem constructor (use add_fs())
     * useless local_tmp_dir arg to GCSFilesystem constructor
     * chunk_size arg to GCSFilesystem.put()

v0.6.12, 2019-10-23 -- unbreak Google
 * default image_version on Dataproc is now 1.3 (#2110)
 * local filesystem can now handle file:// URIs (#1986)
   * sim runners accept file:// URIs as input files, upload files/archives

v0.6.11, 2019-10-07 -- Spark log parsing
 * Python 3.4 is again supported, except for Google libraries (#2090)
 * can intermix positional (input file) args to MRJobs on Python 3.7 (#1701)
 * all runners
   * can parse logs to find cause of error in Spark (#2056)
 * EMR runner
   * retrying on transient API errors now works with pagination (#2005)
   * default image_version (AMI) is now 5.27.0 (#2105)
   * restored m4.large as default instance type for pre-5.13.0 AMIs (#2098)
   * can override emr_configurations with !clear or by Classification (#2097)
 * Spark runner
   * can run scripts with spark-submit without pyspark in $PYTHONPATH (#2091)

v0.6.10, 2019-07-19 -- official PyPy support
 * officially support PyPy (#1011)
   * when launched in PyPy, defaults python_bin to pypy or pypy3
 * Spark runner
   * turn off internal protocol with --skip-internal-protocol (#1952)
   * spark Harness can run inside EMR (#2070)
 * EMR runner
   * default instance type is now m5.xlarge (#2071)
   * log DNS of master node as soon as we know it (#2074)
 * better error when reading YAML conf file without YAML library (#2047)

v0.6.9, 2019-05-29 -- Better emulation
 * formally dropped support for Python 3.4
   * (still seems to work except for Google libraries)
 * jobs:
   * deprecated add_*_option() methods can take types as their type arg (#2058)
 * all runners
   * archives no longer go into working dir mirror (#2059)
     * fixes bug in v0.6.8 that could break archives on Hadoop
 * sim runners (local, inline)
   * simulated mapreduce.map.input.file is now a file:// URL (#2066)
 * Spark runner
   * added emulate_map_input_file option (#2061)
     * can optionally emulate mapreduce.map.input.file in first step's mapper
   * increment counter() emulation now uses correct arg names (#2060)
   * warns if spark_tmp_dir and master aren't both local/remote (#2062)
 * mrjob spark-submit can take switches to script without using "--" (#2055)

v0.6.8, 2019-04-25 -- Spark runner
 * updated library dependencies (#2019, #2025)
   * google-cloud-dataproc>=0.3.0
   * google-cloud-logging>=1.9.0
   * google-cloud-storage>=1.13.1
   * PyYAML>=3.10
 * jobs:
   * MRJobs are now Spark-serializable (without calling sandbox())
     * spark() can pass job methods to rdd.map() etc. (#2039)
 * all runners:
   * inline runner runs Spark jobs through PySpark (#1965)
   * local runner runs Spark jobs on local-cluster master (#1361)
   * cat_output() now ignores files and subdirs starting with "." too (#1337)
     * this includes Spark checksum files (e.g. .part-00000.crc)
   * empty *_bin options mean use the default, not a no-args command (#1926)
     * affected gcloud_bin, hadoop_bin, sh_bin, ssh_bin
     * *python_bin options already worked this way
   * improved Spark support
     * full support for setup scripts (was just YARN) (#2048)
     * fully supports uploading files to Spark working dir (#1922)
       * including renaming files (#2017)
       * uploading archives/dirs is still unsupported except on YARN
     * spark.yarn.appMasterEnv.* now only set on YARN (#1919)
     * add_file_arg() works on Spark
       * even on local[*] master (#2031)
     * uses file:// as appropriate when running locally (#1985)
     * won't hang if Hadoop or Spark binary can't be run (#2024)
     * spark master/deploy mode can't be overridden by jobconf (#2032)
     * can search for spark-submit binary in pyspark installation (#1984)
     * (Dataproc runner does not yet support Spark)
 * EMR runner:
   * fixed fs bug that prevented running with non-default temp bucket (#2015)
   * less API calls when job retries joining a pooled cluster (#1990)
   * extra_cluster_params can set nested sub-params (#1934)
     * e.g. Instances.EmrManagedMasterSecurityGroup
   * --subnet '' un-sets subnet set in mrjob.conf (#1931)
 * added Spark runner (#1940)
   * runs jobs entirely on Spark, uses `hadoop fs` for HDFS only
   * can use any fs mrjob supports (HDFS, EMR, Dataproc, local)
   * can run "classic" MRJobs normally run on Hadoop streaming (#1972)
     * supports mappers, combiners, reducers, including _init() and _final()
     * makes efficient use of combiners, if available (#1946)
     * supports Hadoop input/output format set in job (#1944)
     * can run consecutive MRSteps in a single Spark step (#1950)
     * respects SORT_VALUES (#1945)
     * emulates Hadoop output compression (#1943)
       * set the same jobconf variables you would in Hadoop
     * can control number of output files
       * set Hadoop jobconf variables to control # of reducers (#1953)
       * or use --max-output-files (#2040)
     * can simulate counters with accumulators (#1955)
     * can handle jobs that load file args in their constructor (#2044)
     * does not support commands (e.g. mapper_cmd(), mapper_pre_filter())
     * (Spark runner does not yet parse logs for probable cause of error)
   * Spark harness renamed to mrjob/spark/harness.py, no need to run directly
 * `mrjob spark-submit` now defaults to spark runner
   * works on emr, hadoop, and local runners as well (#1975)
 * runner filesystems:
   * added put() method to all filesystems (#1977)
     * part size for uploads is now set at fs init time
   * CompositeFilesystem can can give up on an un-configured filesystem (#1974)
     * used by the Spark runner when GCS/S3 aren't set up
   * mkdir() can now create buckets (#2014)
   * fs-specific methods now accessed through fs.<name>
     * e.g. runner.fs.s3.make_s3_client()
   * deprecated useless local_tmp_dir arg to GCSFilesystem (#1961)
 * missing mrjob.examples support files now installed

v0.6.7, 2019-01-16 -- mrjob spark-submit
 * tools:
   * added mrjob spark-submit subcommand (#1382)
   * add subcommand to usage in --help for subcommands (#1885)
   * added --emr-action-on-failure switch to mrjob create-cluster (#1959)
 * jobs:
   * added *_pairs() methods to MRJob (#1947)
   * jobs pass steps description to runner constructor (#1845)
     * --steps is deprecated
 * all runners:
   * sh_bin defaults to /bin/sh -ex, not just sh -ex (#1924)
     * sh_bin may not be empty and should not take more than one argument
   * warn about command-line switches for wrong runner (#1898)
   * added plural command-line switches (#1882):
     * added --applications, --archives, --dirs, --files, --libjars, --py-files
     * deprecated --archive, --dir, --file, --libjar, --py-file
   * interpreter and steps_interpreter opts are deprecated (#1850)
   * steps_python_bin is deprecated (#1851)
   * can set separate SPARK_PYTHON and SPARK_DRIVER_PYTHON if need be
 * inline runner:
   * no longer attempts to run command substeps (#1878)
 * inline and local runner:
   * no longer attempts to run non-streaming steps (#1915)
 * Dataproc and EMR runners:
   * fixed SIGKILL import error on Windows (#1892)
 * Hadoop and EMR runners:
   * setup opt works with Spark scripts on YARN (#1376)
 * Hadoop runner:
   * removed useless bootstrap_spark opt (#1382)
 * EMR runner:
   * fail fast if input files are archived in Glacier (#1887)
   * default instance type is m4.large (#1932)
   * pooling knows about c5 and m5 instance types (#1930, #1936)
   * create_bucket() was broken in us-east-1, fixed (#1927)
   * idle timeout silently failed on 2.x AMIs, fixed (#1909)
 * updated deprecated escape sequences that would break in Python 3.8 (#1920)
 * raise ValueError, not AssertionError (#1877)
 * added experimental harness to submit basic MRJobs on Spark (#1941)

v0.6.6, 2018-11-05 -- nicer options and switches
 * configs:
   * boolean jobconf values in mrjob.conf now work correctly (#323)
     * added mrjob.conf.combine_jobconfs()
 * jobs:
   * fixed "usage: usage: " in --help (#1866)
   * overriding jobconf() and libjars() can no longer clobber
     command-line options (#1453)
   * JarSteps use GENERIC_ARGS to interpolate -D/-libjars (#1863)
   * add_file_arg() supports explicit type=str (#1858)
   * add_file_option() and add_passthrough_option() support type='str' (#1857)
 * all runners:
   * py_files are always uploaded to HDFS/S3 (#1852)
   * options and switches:
     * added -D as a synonym for --jobconf (#1839)
     * added --local-tmp-dir switch (#1870)
       * setting local_tmp_dir to '' uses default temp dir
     * added --hadoop-args and --spark-args switches (#1844)
       * --hadoop-arg and --spark-arg are now deprecated
 * EMR runner:
   * can now fetch history log via SSH, eliminating wait for S3 (#1253)
 * Hadoop runner:
   * added spark_deploy_mode option (#1864)
 * sim runners:
   * fixed permission error on Windows (#1847)

v0.6.5, 2018-09-07 -- custom AMIs
 * all runners:
   * can turn off log parsing with --no-read-logs (#1825)
 * EMR Runner:
   * transient API errors:
      * EMR client won't retry faster than check_cluster_every option (#1799)
      * all AWS clients will retry on SSL timeouts (#1827)
      * RetryWrapper now passes through docstring of wrapped methods
   * AMIs:
      * default AMI is now 5.16.0 (#1818)
      * choose custom AMIs with image_id option (#1805)
      * find base AMIs with mrjob.ami.describe_base_emr_images() (#1829)
   * added make_ec2_client() method and ec2_endpoint option
   * choose EBS root volume size with ebs_root_volume_gb option (#1812)
   * new clusters are tagged with __mrjob_label and __mrjob_owner (#1828)
   * idle self-termination script (max_hours_idle):
     * retries if shutdown fails (#1819)
     * logs its output to mrjob-idle-termination.log
   * cluster pooling recover now works on single-node clusters (#1822)

v0.6.4, 2018-07-31 -- FILES, DIRS, ARCHIVES
 * drop support for Python 3.3
 * unvendored google-cloud-dataproc, version 0.2.0+ required (#1796)
 * link static files to MRJobs with FILES, DIRS, ARCHIVES (#1431)
   * also added files(), dirs(), archives() methods
 * termination protection doesn't make terminate-idle-clusters crash (#1801)

v0.6.3, 2018-05-31 -- Dataproc parity
 * jobs:
   * use mapper_raw() to read entire file, in any format (#754)
 * log interpretation:
   * handles "not a valid JAR" error from Hadoop (#1771)
 * less dependencies on Google libraries (#1746):
   * google-cloud-logging 1.5.0+
   * google-cloud-storage 1.9.0+
   * google-cloud-dataproc is vendored (future releases will require 0.11.0+)
 * RetryWrapper now sets __name__ of wrapped functions (#1790)
 * runners:
   * all runners:
     * don't stream output if --output-dir is specified (#1739)
       * --no-output switch is now --no-cat-output
       * added --cat-output switch
   * cloud runners (Dataproc, EMR):
     * renamed cloud_upload_part_size option to cloud_part_size_mb (#1774)
   * DataprocJobRunner:
     * options now supported:
       * cloud_part_size_mb: control chunked uploading (#1404)
       * {core,master,task}_instance_config (#1681):
         * set disk_config, is_preemptible, other instance options
       * cluster_config: set properties in Hadoop config files (#1680)
       * hadoop_streaming_jar: specify custom Hadoop streaming JAR (#1676)
       * network/subnet: specify network/subnetwork (#1683)
       * service_account: specify custom IAM service account (#1682)
       * service_account_scopes: specify custom permissions for cluster (#1682)
       * ssh_tunnel/ssh_tunnel_is_open: access resource manager (#1670)
     * fs:
       * cat() streams data rather than dumping to a temp file (#1674)
       * exists() no longer swallows exceptions (#1675)
     * full support for parsing probable cause of job failure (#1672)
     * full support for fetching and parsing counters (#1703)
     * job progress messages (#1671)
     * can now run JAR steps (#1677)
     * uses Dataproc's built-in idle timeout, not a script (#1705)
     * bootstrap script runs in temp dir, not / (#1601)

v0.6.2, 2018-03-23 -- log parsing at scale
 * runners:
   * local runners
     * added --num-cores option to control parallelism and file splits (#1727)
   * cloud runners (EMR and Dataproc):
     * idle timeout script has 10-minute grace period (#1694)
   * Dataproc:
     * replaced google-api-python-client with google-cloud-sdk (#1730)
     * works without gcloud util config installed (#1742)
       * credentials can be read from $GOOGLE_APPLICATION_CREDENTIALS
       * or from gcloud util config (if installed)
     * no longer required to set region or zone (#1732)
       * auto zone placement (just set region) is enabled
       * defaults to auto zone placement in us-west1
       * no longer reads zone or region from gcloud GCE configs
     * Dataproc Quickstart is now up-to-date (#1589)
     * api_client attr has been replaced with cluster_client and job_client
     * GCSFilesystem method changes:
       * api_client attr has been replaced with client
       * create_bucket() no longer takes a project ID
       * delete_bucket() is disabled (use get_bucket(...).delete())
       * get_bucket() returns a google.cloud.storage.bucket.Bucket
       * list_buckets() is disabled (use get_all_bucket_names())
  * EMR:
    * much faster error log parsing (#1706)
      * may have to wait for logs to transfer to S3 on some AMIs
  * tools:
    * terminate-idle-job-flows is faster and uses less API calls

v0.6.1, 2017-11-27 -- mrjob diagnose
 * fixed serious error log parsing issue (#1708)
 * added mrjob diagnose utility to find why previously run jobs failed (#1707)
 * exposed EMRJobRunner.get_job_steps() (#1625)

v0.6.0, 2017-11-01 -- wave of deprecation
 * dropped support for Python 2.6
 * use boto3 instead of boto (#1304)
 * job output is now byte-based, not line-based:
   * runner.fs.cat() now yields chunks of bytes, not lines (#1533)
   * runner.cat_output() yields chunks of bytes (#1604)
     * runner.stream_output() is deprecated
   * job.parse_output() translates chunks of bytes to records (#1604)
     * job.parse_output_line() is deprecated
 * replaced optparse with argparse (#1587)
   * renamed attributes/methods (old name is a deprecated alias)
     * add_file_option() -> add_file_arg()
     * add_passthrough_option() -> add_passthru_arg()
     * configure_options() -> configure_args()
     * load_options() -> load_args()
     * pass_through_option() -> pass_arg_through()
     * self.args -> self.options.args
   * duplicate file upload args are passed through to job
 * runners:
   * all runners:
     * file_upload_args kwarg is deprecated (#1656)
       * pass path dicts to extra_args instead (see mrjob.setup)
   * sim runners (inline and local):
     * local mode runs one mapper/reducer per CPU (#1083)
     * step_output_dir works (#1515)
     * only sort by reducer key unless SORT_VALUES is set (#660)
     * files in working dir are marked user-executable (#1619)
     * don't crash if os.symlink doesnt work on Windows (#1649)
     * input passed to jobs as stdin, not as arguments (#567)
     * input decompressed by runner, not mrjob.cat utility
   * cloud runners (Dataproc and EMR):
     * bootstrap can take archives and dirs as well as files (#1530)
     * bootstrap files are now only made executable by current user (#1602)
     * extra_cluster_params for unsupported API params (#1648)
   * max_mins_idle option (#1686)
     * default is 10 minutes
       * <10 minutes may result in premature cluster shutdown (see #1693)
     * max_hours_idle is deprecated
   * EMRJobRunner:
     * persistent clusters will always idle-time-out
     * default AMI is 5.8.0 (#1594)
     * instance_fleets option (#1569)
     * instance_groups option (use for EBS volumes) (#1357)
     * region names are now case-sensitive
     * 'EU' alias for EMR region 'eu-west-1' no longer works (#1538)
     * __mrjob_pool_hash and __mrjob_pool_name EMR tags on cluster (#1086)
     * __mrjob_version tag on cluster (#1600)
     * jobs no longer add tags to cluster (#1565)
     * enable_emr_debugging now also works AMI 4.x and later
     * SSH filesystem no longer dumps file contents to memory (#1544)
     * bootstrapping errors no longer logged as JSON (#1580)
     * "latest" AMI alias no longer works (#1595)
       * implicitly dropped support for AMI 2.4.2 and earlier (no Python 2.7)
     * deprecated visible_to_all_users option
     * mins_to_end_of_hour no longer works (EMR now bills by the second)
     * pooling changes:
       * ensure that extra instance roles (e.g. "task") can run job (#1630)
       * only running instances are counted (#1633)
     * boto -> boto3 changes:
       * added make_emr_client()
       * added make_iam_client()
       * removed make_*_conn() methods (see below)
       * emr_api_params no longer works (#1574) (use extra_cluster_params)
       * boto3 reads $AWS_SESSION_TOKEN, not $AWS_SECURITY_TOKEN
       * added fs methods:
         * added get_all_bucket_names()
         * added make_s3_client()
         * added make_s3_resource()
         * removed methods that return boto 2 objects (see below)
         * create_bucket()'s second arg is now named region, not location
 * mrjob tools:
   * updated billing calculations in audit-emr-usage (#1688)
 * mrjob.util
   * deprecated read_file() (#1605) (use mrjob.cat.decompress())
   * deprecated read_input()
 * removed code (mostly due to deprecation)
   * (for runner changes, see  mrjob.conf, mrjob.options, and mrjob.runner)
   * mrjob.aws:
     * removed emr_endpoint_for_region()
     * removed emr_ssl_host_for_region()
     * removed s3_endpoint_for_region()
     * removed s3_location_constraint_for_region()
   * mrjob.cat:
     * this module is no longer executable
   * mrjob.cmd:
     * removed deprecated mrjob command aliases:
       * create-job-flow
       * terminate-idle-job-flows
       * terminate-job-flow
   * mrjob.conf:
     * removed OptionStore class and subclasses (#1615)
   * mrjob.emr:
      * removed s3_key_to_uri()
     * EMRJobRunner:
       * removed make_emr_conn() (use make_emr_client())
       * removed make_iam_conn() (use make_iam_client())
       * removed get_ami_version() (use get_image_version())
       * removed get_emr_job_flow_id() (use get_cluster_id())
       * make_persistent_job_flow() (use make_persistent_cluster())
     * see also mrjob.fs.s3.S3Filesystem
   * mrjob.fs.base:
     * base filesystem methods:
       * removed path_exists() (use exists())
       * removed path_join() (use join())
   * mrjob.fs.s3:
     * removed wrap_aws_conn()
     * S3Filesystem
       * removed make_s3_conn() (use make_s3_client() or make_s3_resource())
       * removed get_all_buckets() (use get_all_bucket_names())
       * removed get_s3_key()
       * removed get_s3_keys()
       * removed make_s3_key()
   * mrjob.fs.ssh:
     * SSHFilesystem
       * removed ssh_slave_hosts()
   * mrjob.job:
     * MRJob:
       * see mrjob.launch.MRJobLauncher
       * removed loose protocols (#1021)
   * mrjob.launch
     * MRJobLauncher:
       * removed generate_file_upload_args()
       * removed generate_passthough_arguments()
       * removed is_mapper_or_reducer() (use is_task())
       * removed mr() (use mrjob.step.MRStep)
       * removed *job_runner_kwargs()
       * removed --partitioner switch
       * removed OptionGroups (#1611):
         * removed all_option_groups()
         * removed *_opt_group attributes
   * mrjob.options:
     * removed deprecated options (#1022):
       * bootstrap_cmds
       * bootstrap_files
       * bootstrap_scripts
       * hadoop_home
       * hadoop_streaming_jar_on_emr
       * num_ec2_instances
       * python_archives
       * setup_cmds
       * setup_scripts
       * strict_protocols
     * removed deprecated option aliases:
       * ami_version
       * aws_availability_zone
       * aws_region
       * aws_security_token
       * base_tmp_dir
       * check_emr_status_every
       * ec2_core_instance_bid_price
       * ec2_core_instance_type
       * ec2_instance_type
       * ec2_master_instance_bid_price
       * ec2_master_instance_type
       * ec2_slave_instance_type
       * ec2_task_instance_bid_price
       * ec2_task_instance_type
       * emr_job_flow_id
       * emr_job_flow_pool_name
       * emr_tags
       * hdfs_scratch_dir
       * num_ec2_core_instances
       * num_ec2_task_instances
       * pool_emr_job_flows
       * s3_log_uri
       * s3_scratch_uri
       * s3_sync_wait_time
       * s3_tmp_dir
       * s3_upload_part_size
       * ssh_tunnel_to_job_tracker
   * mrjob.parse:
     * removed is_windows_path()
     * removed iso8601_to_timestamp()
     * removed iso8601_to_datetime()
     * removed parse_key_value_list()
     * removed parse_port_range_list()
   * mrjob.retry:
     * removed RetryGoRound
   * mrjob.runner:
     * MRJobRunner:
       * removed get_job_name()
       * removed OPTION_STORE_CLASS attribute
       * removed deprecated passthrough to runner.fs
       * removed deprecated JOB_FLOW and *SCRATCH cleanup types
   * mrjob.setup:
     * removed BootstrapWorkingDirManager
   * mrjob.step:
     * removed INPUT, OUTPUT attributes from JarStep
   * mrjob.ssh (removed entirely)
   * mrjob.util:
     * removed args_for_opt_dest_subset()
     * removed bash_wrap()
     * removed buffer_iterator_to_line_iterator()
     * removed bunzip2_stream() (now in mrjob.cat)
     * removed gunzip_stream() (now in mrjob.cat)
     * removed populate_option_groups_with_options()
     * removed scrape_options_and_index_by_dest()
     * removed scrape_options_into_new_groups()

v0.5.12, 2018-07-24 -- v0.6.x backport
 * dropped support for Python 2.6 and 3.3
 * termination protection doesn't make terminate-idle-clusters crash (#1802)
 * mrjob.parse.parse_s3_uri() handles s3a:// URIs (#1709)
 * mins_to_end_of_hour option defaults to 60.0, disabling it (#1808)
 * always use str in environment dictionaries (affects Python 2 on Windows)

v0.5.11, 2017-08-28 -- tweak report-long-jobs
 * report-long-jobs tool can exclude jobs based on tag (#1636)
 * mrjob won't crash when inspecting instance fleet clusters (#1639)

v0.5.10, 2017-05-12 -- loose ends
 * JSON protcols use rapidjson if ujson unavailable (#1579)
   * can also explicitly use RapidJSONProtocol, RapidJSONValueProtocol
 * EMR runner:
   * aws_security_token option renamed to aws_session_token (#1536)
 * EMR and Dataproc runners:
   * bootstrapping mrjob no longer stalls if mrjob already installed (#1567)
   * master bootstrap script has correct extension: .sh, not .py (#1504)

v0.5.9, 2017-03-20 -- Docker hooks
 * fixes which affect Docker:
   * task_python_bin option, used by tasks but not setup script (#1394)
   * local mode references mrjob/cat.py by relative path, not absolute (#1540)
 * EMR runner
   * re-launch SSH tunnel when cluster pooling auto-recovers (#1549)
   * get job progress using `ssh curl` when tunnel is unavailable (#1547)
   * work around `sh -e` setup script bug on AMI 5.2.0+ (#1548)
   * renamed emr_applications option to "applications" (#1420)
 * small fix to terminate-idle-cluster command's S3 "locking" code (#1545)

v0.5.8, 2017-02-01 -- upload_dirs, pre-filters
 * automatically tarball and upload directories with --dir, setup hooks (#23)
 * specify path for inter-step output with --step-output-dir #263
 * jobs:
   * better --help printout
   * deprecated option groups in MRJobs
   * deprecated MRJob.get_all_option_groups()
   * overriding *_pre_filter() methods in MRJob works again (#1521)
   * all step types accept jobconf (#1447)
   * quieted warning about SORT_VALUES on Hadoop 2 (#1286)
 * all runners:
   * wrap tasks that require pipes with sh_bin, not bash (#1330)
 * local runner:
   * allows non-zero exit status from pre-filters (#1524)
   * pre-filters can now handle compressed input (#1061)
 * EMR runner:
   * fetch logs from task nodes as well as core nodes (#1400)
     * use ListInstances rather than dfsadmin to get node list (#1345)
 * moved mrjob.util.bunzip2_stream() to mrjob.cat
 * moved mrjob.util.gunzip_stream() to mrjob.cat
 * mrjob.util.parse_and_save_options() now returns dict, not defaultdict
 * deprecated:
   * mrjob.util.args_for_opt_dest_subset()
   * mrjob.util.bash_wrap()
   * mrjob.util.populate_option_groups_with_options()
   * mrjob.util.scrape_options_and_index_by_dest()
   * mrjob.util.tar_and_gz()
   * SSHFilesystem.ssh_slave_hosts()

v0.5.7, 2016-12-19 -- Spark
 * EMR and Hadoop runners:
   * full support for Spark (#1320)
     * includes spark() method in MRJob and SparkStep/SparkScriptStep
   * can use environment variables and ~ in hadoop_streaming_jar option
 * EMR runner:
   * default AMI version is now 4.8.2 (#1486)
   * default instance type is m1.large when running Spark jobs (#1465)
   * added debug logging for matching available pooled clusters (#1449)
   * defaults to cheapest instance type that will work (#1369)
   * master bootstrap script always created when pooling
   * no longer crashes when trying to use missing ssh binary (#1474)
   * pooled clusters may have 1000 steps (#1463)
   * failed jobs no longer reported as 100% complete (#793)
 * All runners:
   * py_files option for Spark and streaming steps (#1375)
   * bootstrap mrjob with a .zip rather than a tarball
   * options refactor, added missing command-line switches (#1439)
 * mrjob terminate-idle-clusters works with all step types (#1363)
 * log interpretation
   * dropped unnecessary container-to-attempt-ID mapping (#1487)
   * more efficient search for task log errors (#1450)
   * cleaner error messages when bootstrapped mrjob won't compile
 * JarSteps
   * now support libjars, jobconf (#1481)
   * JarStep.{INPUT,OUTPUT} are deprecated (use mrjob.step.{INPUT,OUTPUT})
 * is_uri() now only matches URIs containing "://" (#1455)
 * works in Anaconda3 Jupyter Notebook (#1441)
 * deprecated mrjob.parse.is_windows_path()
 * deprecated mrjob.parse.parse_key_value_list()
 * deprecated mrjob.parse.parse_port_range_list()
 * deprecated mrjob.util.scrape_options_into_new_groups()
 * deprecated non-strict protocols (#1452)
 * deprecated python_archives (#1056)

v0.5.6, 2016-09-12 -- dataproc crash fix
 * Dataproc runner:
   * fix Hadoop version crash on unknown image version (#1428)
 * EMR and Hadoop runners:
   * prioritize task errors as probable cause of failure (#1429)
   * ignore Java stack trace in task stderr logs (#1430)

v0.5.5, 2016-09-05 -- missing ami_version option
 * EMR runner:
   * deprecate, don't remove ami_version option in v0.5.4 (#1421)
   * update memory/CPU stats for EC2 instances for pooling (#1414)
   * pooling treats application names as case-insensitive (#1417)

v0.5.4, 2016-08-26 -- pooling auto-recovery
 * jobs:
   * pass_through_option(), for existing command-line options (#1075)
     * MRJob.options.runner now defaults to None, not 'inline' or 'local'
 * runners:
   * all:
     * names of uploaded files now never start with . or _ (#1200)
   * Hadoop:
     * log parsing:
       * handles more log4j patterns (#1405)
       * gracefully handles IOError from exists() (#1355)
     * fixed crash bug in Hadoop FS on Python 3 (#1396)
   * EMR:
     * pooling auto-recovers from joining a cluster that self-terminated (#708)
     * log fetching uses sudo on 4.3.0+ AMIs (#1244)
     * fixed broken --ssh-bind-ports switch (#1402)
     * idle termination script now only runs on master node (#1398)
     * ssh tunnel connects to internal IP of resource manager (#1397)
     * AWS credentials no longer logged in verbose mode (#1353)
     * many option names are now more generic (#1247)
       * ami_version -> image_version
         * accidentally removed ami_version option entirely (fixed in v0.5.5)
       * aws_availability_zone -> zone
       * aws_region -> region
       * check_emr_status_every -> check_cluster_every
       * ec2_core_instance_bid_price -> core_instance_bid_price
       * ec2_core_instance_type -> core_instance_type
       * ec2_instance_type -> instance_type
       * ec2_master_instance_bid_price -> master_instance_bid_price
       * ec2_master_instance_type -> master_instance_type
       * ec2_task_instance_bid_price -> task_instance_bid_price
       * ec2_task_instance_type -> task_instance_type
       * emr_tags -> tags
       * num_ec2_core_instances -> num_core_instances
       * num_ec2_task_instances -> num_task_instances
       * s3_log_uri -> cloud_log_dir
       * s3_sync_wait_time -> cloud_fs_sync_secs
       * s3_tmp_dir -> cloud_tmp_dir
       * s3_upload_part_size -> cloud_upload_part_size
     * num_ec2_instances is deprecated (use num_core_instances)
     * ec2_slave_instance_type is deprecated (use core_instance_type)
     * hadoop_streaming_jar_on_emr is deprecated (#1405)
       * hadoop_streaming_jar handles this instead with file:// URIs
     * bootstrap_python does nothing on AMI 4.6.0+, as not needed (#1358)
 * mrjob audit-emr-usage should show less/no API throttling warnings (#1091)

v0.5.3, 2016-07-15 -- libjars
 * jobs:
   * LIBJARS and libjars method (#1341)
 * runners:
   * all:
     * .cpython-3*.pyc files no longer included when bootstrapping mrjob
   * local:
     *PATH envvars combined with local separator (#1321)
   * Hadoop and EMR:
     * libjars option (#198)
     * fixes to ordering of generic and JAR-specific options (#1331, #1332)
   * Hadoop:
     * more default log dirs (#1339)
     * hadoop_tmp_dir handles ~ and envvars (#1322) (broken in v0.5.0)
   * EMR:
     * determine cause of failure of bootstrap scripts (#370)
       * master bootstrap script now redirects stdout to stderr
     * emr_configurations option (#1276)
     * subnet option (#1323)
     * SSH tunnel opened as soon as cluster is ready (#1115)
     * SSH tunnel leaves stdin alone (#1161)
 * combine_lists() treats dicts as values, not sequences

v0.5.2, 2016-05-23 -- initial Cloud Dataproc support
 * basic support for Google Cloud Dataproc (#1243)
   * lacks log interpretation, JarStep support
 * on EMR, wait for steps to complete in correct order (#1316)
 * correctly handle ~ in include path in mrjob.conf (#1308)
 * new emr_applications option (#1293)
 * fix running deprecated tools with python -m (#1312)
 * fix ssh tunneling to 2.x AMIs on EMR in VPCs (#1311)

v0.5.1, 2016-04-29 -- post-release bugfixes
 * strict_protocols in mrjob.conf is no longer ignored (#1302)
 * check_input_paths in mrjob.conf is no longer ignored
 * partitioner() is no longer ignored, fixing SORT_VALUES (#1294)
   * --partitioner switch is deprecated
 * improved probable cause of error from pre-YARN logs (#1288)
 * ssh_bind_ports now defaults to (x)range, not list (#1284)
 * mrjob terminate-idle-clusters handles debugging jar from boto 2.40.0 (#1306)

v0.5.0, 2016-03-28 -- the future is in the past
 * supports Python 3 (#989)
 * requires boto 2.35.0 or newer (#980)
   * removed many workarounds for S3 and EMR (#980), IAM (#1062)
 * jobs:
   * is_mapper_or_reducer() is now is_task() (#1072)
   * mr() no longer takes positional arguments (#814)
   * removed jar() (use mrjob.step.JarStep)
   * removed testing methods parse_counters() and parse_output()
   * protocols:
     * protocols are strict by default (#724)
     * JSON protocols use ujson when available, then simplejson (#1002, #1266)
       * can explicitly choose Standard, Simple or Ultra JSON protocol
     * raw protocols handle bytes or unicode depending on Python version
       * can explicitly choose Text or Bytes protocol
   * mrjob.step:
      * JarStep only takes "args" and "main_class" keyword args
      * removed MRJobStep (use MRStep)
 * runners:
   * All runners:
     * totally revamped log handling (#1123)
     * runner status/log messages are less noisy (#1044)
     * don't bootstrap mrjob if interpreter is set (#1041)
     * fs methods path_exists() and path_join() are now exists() and join()
     * deprecation warning: use runner.fs explicitly (#1146)
     * changes to cleanup options:
       * removed IS_SUCCESSFUL (use ALL)
       * LOCAL_SCRATCH is now LOCAL_TMP (#318)
       * new HADOOP_TMP option handles HDFS cleanup (#1261)
       * REMOTE_SCRATCH is now CLOUD_TMP (#1261)
     * base_tmp_dir option is now local_tmp_dir (#318)
     * non-inline runners raise StepFailedException on step failure (#1219)
     * steps_python_bin defaults to current python interpreter (#1038)
     * _job_name is now _job_key (#982)
   * EMR:
     * default AWS region is us-west-2 (#1025)
     * default instance type is m1.medium (#992)
     * visible_to_all_users defaults to true (#1016)
     * matches your minor version of Python 2 on 3.x and 4.x AMIs (#1265)
     * 4.x AMIs are supported (#1105)
       * added --release-label switch (--ami-version 4.x.y also works)
     * can fetch counters and probable cause of failure on 3.x and 4.x AMIs
     * SSH tunnel now works on 3.x and 4.x AMIs (#1013)
       * ssh_tunnel_to_job_tracker option is now ssh_tunnel
     * correctly fetch step logs by step ID (#1117)
     * bootstrap_python option
     * s3_scratch_uri option is now s3_tmp_dir (#318)
     * aws_region is no longer inferred from s3_tmp_dir
     * create/select temp bucket in same region as EMR jobs (#687)
     * added iam_endpoint option (#1067)
     * removed s3_conn args from methods in EMRJobRunner and S3Filesystem
     * S3 Filesystem:
       * connect to each S3 bucket on appropriate endpoint (#1028)
         * fall back to default if we can't get bucket location (#1170)
       * removed special treatment of _$folder$ keys
         * removed deprecated S3Filesystem method get_s3_folder_keys()
       * recurse "subdirectories" even if uri lacks trailing / (#1183)
     * removed iam_job_flow_role option (use iam_instance_profile)
     * custom hadoop_streaming_jar gets properly uploaded
     * job cleanup temporarily disabled (#1241)
     * pooling respects key pair (#1230)
     * idle cluster self-termination respects non-streaming jobs (#1145)
     * deprecated "latest" AMI version not passed through to EMR (#1269)
     * emr_job_flow_id option is now cluster_id (#1082)
     * emr_job_flow_pool_name is now pool_name (#1082)
     * pool_emr_job_flows is now pool_clusters (#1082)
   * Hadoop
     * works out-of the-box on most Hadoop setups (#1160)
     * works out-of the box inside EMR (2.x, 3.x, and 4.x AMIs)
     * counters are parsed from Hadoop binary stderr in YARN (#1153)
     * can find logs and probable cause of failure in YARN (#1195)
       * will search in <output dir>/_logs, to support Cloudera (#565)
     * HDFS Filesystem:
       * use fs -ls -R and fs -rm -R in YARN (#1152)
       * mkdir() now uses -p on YARN (#991)
       * fs.du() now works on YARN (#1155)
       * fs.du() now returns 0 for nonexistent files instead of erroring
       * fs.rm() now uses -skipTrash
     * dropped support for Hadoop prior to 0.20.203 (#1208)
     * added hadoop_log_dirs option
     * hdfs_scratch_dir option is now hadoop_tmp_dir (#318)
     * hadoop_home is deprecated
     * uses -D and correct property name when step has no reduces (#1213)
   * Inline/Local
     * runner.fs raises IOError if passed URIs (#1185)
     * version-agnostic by default (#735)
     * removed ignored hadoop_extra_args and hadoop_streaming_jar opts (#1275)
     * inline runner uses multiple splits by default (#1276)
 * removed mrjob.compat.get_jobconf_value() (use jobconf_from_env())
 * removed mrjob.compat methods to support Hadoop prior to 0.20.203:
   * supports_combiners_in_hadoop_streaming()
   * supports_new_distributed_cache_options()
   * uses_generic_jobconf()
 * removed mrjob.conf.combine_cmd_lists()
 * removed fetch-logs tool (#1127)
 * mrjob subcommands use "cluster" rather than "job-flow" (#1082)
   * create-job-flow is now create-cluster
   * terminate-idle-job-flows is now terminate-idle-clusters
   * terminate-job-flow is now terminate-cluster
 * Python-version-specific mrjob-x and mrjob-x.y commands (#1104)
 * use followlinks=True with os.walk()
 * all internal constants/functions/methods explicitly start with _ (#681)
 * mrjob.util:
   * file_ext() takes filename, not path
   * random_identifier() moved here from mrjob.aws
   * buffer_iterator_to_line_iterator() is now to_lines()
     * to_lines() no longer appends a newline to data (#819)
   * removed extract_dir_for_tar()
   * gunzip_stream() now yields chunks, not lines
   * removed hash_object()

v0.4.6, 2015-11-09 -- config files
 * PyYAML>=3.08 is required
 * !clear tag in conf files (#1162)
 * combine_lists() and combine_path_lists() can handle scalars (#1172)
 * include: paths in conf files are relative to real path of conf file (#1166)
 * mrjob.conf.combine_cmd_lists() is deprecated (#1168)
 * EMR runner: pool_wait_minutes can now be loaded from mrjob.conf (#1070)
 * support for wheel packaging format (#1140)

v0.4.5, 2015-07-28 -- DescribeJobFlows begone
 * boto>=2.6.0 is required (used to be 2.2.0)
 * runners:
   * EMR:
     * moved off deprecated DescribeJobFlows API (#876)
       * time-to-end-of-hour now uses creation time, not "start" time
     * aws_security_token for temporary credentials (#1003)
     * Use AWS managed policies when creating IAM objects (#1026)
     * Fall back to default role/instance profile when no IAM access (#1008)
     * added emr_tags option (#1058)
     * added get_ami_version() method
     * hadoop_version option no longer has any effect (#1017)
   * Hadoop:
     * --hadoop-home switch now works (#1037)
 * EMR tools:
   * added switches for AWS connection options etc. (#1087)
   * mrboss is available from command line tool: mrjob boss [args]
   * terminate_idle_job_flows:
     * less prone to race condition (#910)
     * prints results to stdout in dry_run mode (#1102)
     * job flows stuck in STARTING state no longer considered idle
   * report_long_jobs reports job flows stuck in STARTING state
   * collect_emr_stats and job_flow_pool are deprecated
 * more efficient decoding of bz2 files
 * mrjob.retry.RetryWrapper raises exception when out of tries (#1093)

v0.4.4, 2015-04-21 -- EMRgency!
 * runners:
   * EMR:
     * Create IAM objects as needed (unbreaks mrjob for new accounts) (#999)
     * --iam-job-flow-role renamed to --iam-instance-profile (#1001)
     * new --iam-service-role option (#1005)

v0.4.3, 2015-04-08 -- SO many bugfixes
 * jobs:
   * MRStep's constructor treats kwarg=None same as not setting it (#970)
   * parse_counters() and parse_output() are deprecated (#829)
   * self.mr is deprecated in favor of MRStep (#815)
 * runners:
   * All runners:
     * You can now set strict_protocols from mrjob.conf (#726)
       * new --no-strict-protocols command-line option
     * streaming output from closed runner shows a warning (#853)
   * EMR:
     * --check-input-paths and --no-check-input-paths options (#864)
     * skip (very slow) validation of s3 buckets if boto < 2.25.0 (#865)
     * Fix for max_hours_idle bug that was terminating job flows early (#932)
     * --emr-api-param allows users to pass additional parameters to boto's
       EMR API (#879)
       * unset paramaters with --no-emr-api-param
     * bootstrap_python_packages (deprecated) now works on 3.x EMR AMIs (#863)
     * Use TERMINATE_CLUSTER instead of deprecated TERMINATE_JOB_FLOW (#974)
     * updated EC2 instance type data for pooling (#995)
   * Hadoop:
     * exclude hadoop source jars when looking for streaming jar (#861)
     * Fixed mkdir_on_hdfs for Hadoop version 2.x (#923)
     * Fixed hadoop_bin on Windows (#843)
   * Local
     * bootstrap mrjob by default (#984)
   * Inline
     * fix for add_file_option() (#851)
     * cd to job's working directory before instantiating mrjob class (#988)
 * Use pytest to run tests (#898)
 * collect-emr-active-stats subcommand (#947)
 * Using xtrace flag to get more output during bootstrap (#943)
 * Fixed log printouts for command line tools (#901)
 * Fix to avoid interpreting windows paths as URIs (#880)
 * Better error message when ssh keyfile is missing (#858)
 * Update EMR tool ISO8601 parsing to be consistent with EMR runner (#869)
 * Dropped support for Python 2.5 (#713)
   * Dropped support for the 1.x EMR AMI series, which uses Python 2.5

v0.4.2, 2013-11-27 -- that's one small step for a JAR
 * jobs:
   * can interpolate input and output path(s) into arguments of JarSteps,
     so they can be part of multi-step jobs (#773)
     * see mrjob/examples/mr_jar_step_example.py
   * JarStep now takes keyword arguments only (#769)
     * removed useless "name" field; "step_args" is now just "args"
   * MRJobStep (usually accessed via MRJob.mr()) is now MRStep
 * runners:
   * All runners:
     * --setup is now fully functional (#206)
       * --python-archive, --setup-cmd, and --setup-script are deprecated
     * --bootstrap option works and uses sh (#206)
       * --bootstrap-cmd, --bootstrap-file, --bootstrap-python-package,
         --bootstrap-script are deprecated
     * setup commands can no longer corrupt a task's input and output (#803)
     * sh_bin is now "sh -e" by default so setup fails fast (#810)
       * default is "/bin/sh -e" on EMR
   * EMR:
     * JarSteps work again (#763)
     * auto-uploads jars for JarSteps (#772)
       * JARs on the EMR instances can be accessed with file:/// URIs
     * ssh_cat() no longer raises an error when catting a file
       containing an error (#807)
     * Fixed SignatureDoesNotMatchError that happens with boto 2.10.0+
       with Python prior to 2.7.5 (#778)
   * Hadoop:
     * now handles JarSteps too (#770)
 * Fix to mrjob.parse.urlparse() that was breaking Python 2.5
 * mrjob.util.buffer_iterator_to_line_iterator() is now more efficient
   and uses a bounded amount of memory
 * bz2 decompression no longer discards data (#817)

v0.4.1, 2013-09-16 -- secondary sort and self-terminating job flows
 * jobs:
   * SORT_VALUES: Secondary sort by value (#240)
     * see mrjob/examples/
   * can now override jobconf() again (#656)
   * renamed mrjob.compat.get_jobconf_value() to jobconf_from_env()
   * examples:
     * bash_wrap/ (mapper/reducer_cmd() example)
     * mr_most_used_word.py (two step job)
     * mr_next_word_stats.py (SORT_VALUES example)
 * runners:
   * All runners:
     * single setup option works but is not yet documented (#206)
     * setup now uses sh rather than python internally
   * EMR runner:
     * max_hours_idle: self-terminating idle job flows (#628)
       * mins_to_end_of_hour option gives finer control over self-termination.
     * Can reuse pooled job flows where previous job failed (#633)
     * Throws IOError if output path already exists (#634)
     * Gracefully handles SSL cert issues (#621, #706)
     * Automatically infers EMR/S3 endpoints from region (#658)
     * ls() supports s3n:// schema (#672)
     * Fixed log parsing crash on JarSteps (#645)
     * visible_to_all_users works with boto <2.8.0 (#701)
     * must use --interpreter with non-Python scripts (#683)
     * cat() can decompress gzipped data (#601)
   * Hadoop runner:
     * check_input_paths: can disable input path checking (#583)
     * cat() can decompress gzipped data (#601)
   * Inline/Local runners:
     * Fixed counter parsing for multi-step jobs in inline mode
     * Supports per-step jobconf (#616)
 * Documentation revamp
 * mrjob.parse.urlparse() works consistently across Python versions (#686)
 * deprecated:
   * many constants in mrjob.emr replaced with functions in mrjob.aws
 * removed deprecated features:
   * old conf locations (~/.mrjob and in PYTHONPATH) (#747)
   * built-in protocols must be instances (#488)

v0.4.0, 2013-04-30 -- Slouching toward nirvana
 * Changes:
   * 'mrjob' command (#225)
   * Changed default runner from 'local' to 'inline' (#423)
   * Local runner no longer adds working directory to PYTHONPATH of
     subprocesses; use inline runner instead (#424)
   * Requires boto 2.2.0 or later
   * Filesystem functionality moved out of MRJobRunner into into 'fs' objects
     but forwarded from runners for backward compatibility
   * Changed exception hierarchy of mrjob.ssh (which is private but
     important)
   * Inline and local runners now inherit from the SimMRJobRunner class and thus share most
     of their implementation
   * Internal data structure for representing a step is much richer, allowing
     many cool future features (#479)
   * mrjob detects Hadoop version from EMR based on API responses instead of
     what's in the config (#611)
 * New features:
   * Support for non-Hadoop Streaming jar steps (#499)
   * Support for arbitrary commands as Hadoop Streaming
     mappers/combiners/reducers
   * mapper_pre_filter, combiner_pre_filter, and reducer_pre_filter allow
     running of a UNIX command in front of tasks to filter input outside of
     the interpreter
   * Hadoop runner uses PTY to print output from the Hadoop sub process to the
     console (#580)
   * mrjob knows how to terminate the job on cleanup (Ctrl+C closes the job).
     (#353)
   * Allow use of multiple -c flags on the command line (#420)
 * Bug fixes:
   * Silenced some incorrect warnings about ignored options in 'inline' runner
   * terminate_idle_job_flows uses the default configuration to terminate idle jobs (#559)
 * Removed deprecated functionality:
   * --hadoop-*-format
   * --*-protocol switches
   * MRJob.DEFAULT_*_PROTOCOL
   * MRJob.get_default_opts()
   * MRJob.protocols()
   * PROTOCOL_DICT
   * IF_SUCCESSFUL
   * DEFAULT_CLEANUP
   * S3Filesystem.get_s3_folder_keys()

v0.3.5, 2012-08-21 -- The Last Ride of v0.3.x[?]
 * EMR:
   * --pool-wait-minutes option lets you wait up to X minutes before creating a
     job flow (#455)
   * Job flow ID included in error messages on failure (#452)
   * JOB and JOB_FLOW cleanup options (#485, #455)
 * EMR and Hadoop:
   * Compatibility fixes related to deprecated options and Hadoop's bizarre
     non-sequential version numbers (#489, #534)
 * Other:
   * Warn when *_PROTOCOL is not a class (#490)
 * Bug fixes:
   * Unicode strings can be used when specifying interpreters (#431)
   * --enable-emr-logging no longer causes the wrong counters/logs to be parsed
     (#446)
   * TMP_DIR inserted into 'sort' environment variables (#477)
   * Setting hadoop_home in mrjob.conf works again
   * Gzipped input files work when specified with relative paths (#494)
   * Passthrough options are not re-ordered when sent to Hadoop Streaming
     (#509)

v0.3.4.1, 2012-06-12 -- The test suite doesn't catch everything...
 * Local mode doesn't try to send multiple mappers to the same output file
   when using multiple compressed files as input

v0.3.4, 2012-06-11 -- We are friendly people.
 * Experimental support for IronPython in the local and inline runners
 * set_status() and increment_counter() will encode messages/names of type
   'unicode' as UTF-8 when writing to Hadoop Streaming
 * EMR and Hadoop counter parsing is more correct
 * mrjob.tools.emr.fetch_logs fetches logs from S3 when asked instead of
   incorrectly refusing to do so
 * jobconf values can be booleans in mrjob.conf as well as 'true' and 'false'
   strings
 * hadoop_version can be a float in mrjob.conf, but a warning is printed to the
   console
 * Command line help is split across several --help-* commands
 * Local runner sorts output consistently

v0.3.3.2, 2012-04-10 -- It's a race [condition]!
 * Option parsing no longer dies when -- is used as an argument (#435)
 * Fixed race condition where two jobs can join same job flow thinking it is
   idle, delaying one of the jobs (#438)
 * Better error message when a config file contains no data for the current
   runner (#433)

v0.3.3.1, 2012-04-02 -- Hothothothothothothotfix
 * Fixed S3 locking mechanism parsing of last modified time to work around an
   inconsistency in the EMR API

v0.3.3, 2012-03-29 -- Bug...bug...bug...bug...bug...FEATURE!
 * EMR:
   * Error detection code follows symlinks in Hadoop logs (#396)
   * terminate_idle_job_flows locks job flows before terminating them (#391)
   * terminate_idle_job_flows -qq silences all output (#380)
 * Other fixes:
   * mr_tower_of_powers test no longer requires Testify (#395)
   * Various runner du() implementations no longer broken (#393, #394)
   * Hadoop counter parser regex handles long lines better (#388)
   * Hadoop counter parser regex is more correct (#305)
   * Better error when trying to parse YAML without PyYAML (#348)

v0.3.2, 2012-02-22 -- AMI versions, spot instances, and more
 * Docs:
   * 'Testing with mrjob' section in docs (includes #321)
   * MRJobRunner.counters() included in docs (#321)
   * terminate_idle_job_flows is spelled correctly in docs (#339)
 * Running jobs:
   * local mode:
     * Allow non-string jobconf values again (this changed in v0.3.0)
     * Don't split *.gz files (#333)
   * emr mode:
     * Spot instance support via ec2_*_instance_bid_price and renamed instance
       type/number options (#219)
     * ami_version option to allow switching between EMR AMIs (#306)
     * 'Error while reading from input file' displays correct file (#358)
     * python_bin used for bootstrap_python_packages instead of just 'python'
       (#355)
     * Pooling works with bootstrap_mrjob=False (#347)
     * Pooling makes sure a job flow has space for the new job before joining
       it (#324)
 * EMR tools:
   * create_job_flow no longer tries to use an option that does not exist
     (#349)
   * report_long_jobs tool alerts on jobs that have run for more than X hours
     (#345)
   * mrboss no longer spells stderr 'stsderr'
   * terminate_idle_job_flows counts jobs with pending (but not running)
     steps as idle (#365)
   * terminate_idle_job_flows can terminate job flows near the end of a
     billable hour (#319)
   * audit_usage breaks down job flows by pool (#239)
   * Various tools (e.g. audit_usage) get list of job flows correctly (#346)

v0.3.1, 2011-12-20 -- Nooooo there were bugs!
 * Instance-type command-line arguments always override mrjob.conf (Issue #311)
 * Fixed crash in mrjob.tools.emr.audit_usage (Issue #315)
 * Tests now use unittest; python setup.py test now works (Issue #292)

v0.3.0, 2011-12-07 -- Worth the wait
 * Configuration:
   * Saner mrjob.conf locations (Issue #97):
     * ~/.mrjob is deprecated in favor of ~/.mrjob.conf
     * searching in PYTHONPATH is deprecated
     * MRJOB_CONF environment variable for custom paths
 * Defining Jobs (MRJob):
   * Combiner support (Issue #74)
   * *_init() and *_final() methods for mappers, combiners, and reducers
     (Issue #124)
   * mapper/combiner/reducer methods no longer need to contain a yield
     statement if they emit no data
   * Protocols:
     * Protocols can be anything with read() and write() methods, and are
       instances by default (Issue #229)
     * Set protocols with the *_PROTOCOL attributes or by re-defining the
       *_protocol() methods
     * Built-in protocol classes cache the encoded and decoded value of the
       last key for faster decoding during reducing (Issue #230)
     * --*protocol switches and aliases are deprecated (Issue #106)
   * Set Hadoop formats with HADOOP_*_FORMAT attributes or the hadoop_*_format()
     methods (Issue #241)
     * --hadoop-*-format switches are deprecated
     * Hadoop formats can no longer be set from mrjob.conf
   * Set jobconf with JOBCONF attribute or the jobconf() method (in addition
     to --jobconf)
   * Set Hadoop partitioner class with --partitioner, PARTITIONER, or
     partitioner() (Issue #6)
   * Custom option parsing (Issue #172)
   * Use mrjob.compat.get_jobconf_value() to get jobconf values from environment
 * Running jobs:
   * All modes:
     * All runners are Hadoop-version aware and use the correct jobconf and
       combiner invocation styles (Issue #111)
     * All types of URIs can be passed through to Hadoop (Issue #53)
     * Speed up steps with no mapper by using cat (Issue #5)
     * Stream compressed files with cat() method (Issue #17)
     * hadoop_bin, python_bin, and ssh_bin can now all take switches (Issue #96)
     * job_name_prefix option is gone (was deprecated)
     * Better cleanup (Issue #10):
       * Separate cleanup_on_failure option
       * More granular cleanup options
     * Cleaner handling of passthrough options (Issue #32)
   * emr mode:
     * job flow pooling (Issue #26)
     * vastly improved log fetching via SSH (Issue #2)
       * New tool: mrjob.tools.emr.fetch_logs
     * default Hadoop version on EMR is 0.20 (was 0.18)
     * ec2_instance_type option now only sets instance type for slave nodes
       when there are multiple EC2 instances (Issue #66)
     * New tool: mrjob.tools.emr.mrboss for running commands on all nodes and
       saving output locally
   * inline mode:
     * Supports cmdenv (Issue #136)
     * Passthrough options can now affect steps list (Issue #301)
   * local mode:
     * Runs 2 mappers and 2 reducers in parallel by default (Issue #228)
     * Preliminary Hadoop simulation for some jobconf variables (Issue #86)
 * Misc:
   * boto 2.0+ is now required (Issue #92)
   * Removed debian packaging (should be handled separately)

v0.2.8, 2011-09-07 -- Bugfixes and betas
 * Fix log parsing crash dealing with timeout errors
 * Make mr_travelling_salesman.py work with simplejson
 * Add emr_additional_info option, to support EMR beta features
 * Remove debian packaging (should be handled separately)
 * Fix crash when creating tmp bucket for job in us-east-1

v0.2.7, 2011-07-12 -- Hooray for interns!
 * All runner options can be set from the command line (Issue #121)
   * Including for mrjob.tools.emr.create_job_flow (Issue #142)
 * New EMR options:
   * availability_zone (Issue #72)
   * bootstrap_actions (Issue #69)
   * enable_emr_debugging (Issue #133)
 * Read counters from EMR log files (Issue #134)
 * Clean old files out of S3 with mrjob.tools.emr.s3_tmpwatch (Issue #9)
 * EMR parses and reports job failure due to steps timing out (Issue #15)
 * EMR bootstrap files are no longer made public on S3 (Issue #70)
 * mrjob.tools.emr.terminate_idle_job_flows handles custom hadoop streaming
   jars correctly (Issue #116)
 * LocalMRJobRunner separates out counters by step (Issue #28)
 * bootstrap_python_packages works regardless of tarball name (Issue #49)
 * mrjob always creates temp buckets in the correct AWS region (Issue #64)
 * Catch abuse of __main__ in jobs (Issue #78)
 * Added mr_travelling_salesman example

v0.2.6, 2011-05-24 -- Hadoop 0.20 in EMR, inline runner, and more
* Set Hadoop to run on EMR with --hadoop-version (Issue #71).
   * Default is still 0.18, but will change to 0.20 in mrjob v0.3.0.
 * New inline runner, for testing locally with a debugger
 * New --strict-protocols option, to catch unencodable data (Issue #76)
 * Added steps_python_bin option (for use with virtualenv)
 * mrjob no longer chokes when asked to run on an EMR job flow running
   Hadoop 0.20 (Issue #110)
 * mrjob no longer chokes on job flows with no LogUri (Issue #112)

v0.2.5, 2011-04-29 -- Hadoop input and output formats
 * Added hadoop_input/output_format options
 * You can now specify a custom Hadoop streaming jar (hadoop_streaming_jar)
 * extra args to hadoop now come before -mapper/-reducer on EMR, so
   that e.g. -libjar will work (worked in hadoop mode since v0.2.2)
 * hadoop mode now supports s3n:// URIs (Issue #53)

v0.2.4, 2011-03-09 -- fix bootstrapping mrjob
 * Fix bootstrapping of mrjob in hadoop and local mode (Issue #89)
 * SSH tunnels try to use the same port for the same job flow (Issue #67)
 * Added mr_postfix_bounce and mr_pegasos_svm to examples.
 * Retry on spurious 505s from EMR API

v0.2.3, 2011-02-24 -- boto compatibility
 * Fix incompatibility with boto 2.0b4 (Issue #91)

v0.2.2, 2011-02-15 -- GET/POST EMR issue
 * Use POST requests for most EMR queries (EMR was choking on large GETs)
 * find_probable_cause_of_failure() ignores transient errors (Issue #31)
 * --hadoop-arg now actually works (Issue #79)
   * on Hadoop, extra args are added first, so you can set e.g. -libjar
 * S3 buckets may now have . in their names
 * MRJob scripts now respect --quiet (Issue #84)
 * added --no-output option for MRJob scripts (Issue #81)
 * added --python-bin option (Issue #54)

v0.2.1, 2010-11-17 -- laststatechangereason bugfix
 * Don't assume EMR sets laststatechangereason

v0.2.0, 2010-11-15 -- Many bugfixes, Windows support
 * New Features/Changes:
   * EMRJobRunner now prints % of mappers and reducers completed when you
     enable the SSH tunnel.
   * Added mr_page_rank example
   * Added mrjob.tools.emr.audit_usage script (Issue #21)
   * You can specify alternate job owners with the "owner" option. Useful for
     auditing usage. (Issue #59)
   * The job_name_prefix option has been renamed to label (the old name still
     works but is deprecated)
   * bootstrap_cmds and bootstrap_scripts no longer automatically invoke sudo
 * Bugs Fixed/Cleanup:
   * bootstrap files no longer get uploaded to S3 twice (Issue #8)
   * When using add_file_option(), show_steps() can now see the local version
     of the file (Issue #45)
   * Now works on Windows (Issue #46)
   * No longer requires external jar, tar, or zip binaries (Issue #47)
   * mrjob-* scratch bucket is only created as needed (Issue #50)
   * Can now specify us-east-1 region explicitly (Issue #58)
   * mrjob.tools.emr.terminate_idle_job_flows leaves Hive jobs alone (Issue #60)

v0.1.0, 2010-10-28 -- Same code, better version. It's official!

v0.1.0-pre3, 2010-10-27 -- Pre-release to run Yelp code against
 * Added debian packaging
 * mrjob bootstrapping can now deal with symlinks in site-packages/mrjob
 * MRJobRunner.stream_output() can now be called multiple times

v0.1.0-pre2, 2010-10-25 -- Second pre-release after testing
 * Fixed small bugs that broke Python 2.5.1 and Python 2.7
 * Fixed reading mrjob.conf without yaml installed
 * Fix tests to work with modern simplejson and pipes.quote()
 * Auto-create temp bucket on S3 if we don't have one (Issue #16)
 * Auto-infer AWS region from bucket (Issue #7)
 * --steps now passes in all extra args (e.g. --protocol) (Issue #4)
 * Better docs

v0.1.0-pre1, 2010-10-21 -- Initial pre-release. YMMV!<|MERGE_RESOLUTION|>--- conflicted
+++ resolved
@@ -1,17 +1,11 @@
-<<<<<<< HEAD
 v0.7.3, 2020-05-?? -- spark harness counters support improvement
- * support for counters to be published with with counter-output-dir as a local file-path
-
-v0.7.2, 2019-04-11 -- archives on all Spark platforms
-=======
-v0.7.3, 2020-05-?? -- cluster pooling 2.0
  * terminate_idle_clusters no longer locks pooled clusters
  * cluster pooling rules are slightly more strict
    * mrjob version must always match
    * application list must match exactly
-
-v0.7.2, 2020-04-11 -- archives on all Spark platforms
->>>>>>> a53100c4
+ * support for counters to be published with with counter-output-dir as a local file-path (#2176)
+
+v0.7.2, 2019-04-11 -- archives on all Spark platforms
  * archives work on non-YARN Spark installations (#1993)
    * mrjob.util.file_ext() ignores initial dots
    * archives in setup scripts etc. are auto-named without file extension
