<<<<<<< HEAD
v0.7.0, 2019-10-18 -- fall cleaning
 * moved support for AWS and Google Cloud to extras_require (#1935)
   * use e.g. `pip install mrjob[aws]`
 * removed support for non-Python MRJobs (#2087)
   * removed interpreter and steps_interpreter options (see below)
   * removed the `mrjob run` command
   * removed mr_wc.rb from mrjob/examples/
   * merged the MRJobLauncher class back into MRJob
 * MRJob classes initialized without args read them from sys.argv (#2124)
   * use SomeMRJob([]) to simulate running with no args (e.g. for tests)
 * revamped and tested mrjob/examples/ (#2122)
   * mr_grep.py no longer errors on no matches
   * mr_log_sampler.py correctly randomizes lines
   * mr_spark_wordcount.py is no longer case sensitive
     * same with mr_spark_wordcount_script.py
   * mr_text_classifier.py now reads text files directly, no need to encode
     * public domain examples are in mrjob/examples/docs-to-classify
   * renamed mr_words_containing_u_freq_count.py
   * removed some examples that were difficult to test or maintain
 * mrjob audit-emr-usage no longer reads pre-v0.6.0 cluster pool names (#1815)
 * filesystem methods now have consistent arg naming
=======
v0.7.0, 2019-11-21 -- fall cleaning
>>>>>>> 5a56f47d
 * removed the following deprecated code:
   * runner options:
     * emr_api_params
     * interpreter
     * max_hours_idle
     * mins_to_end_of_hour
     * steps_interpreter
     * steps_python_bin
     * visible_to_all_users
   * singular switches (use --archives, etc.):
     * --archive
     * --dir
     * --file
     * --hadoop-arg
     * --libjar
     * --py-file
     * --spark-arg
   * --steps switch from MRJobs (#2046)
     * use --help -v to see help for --mapper etc.
   * MRJobRunner:
     * file_upload_args kwarg to runner constructor
     * stream_output()
   * MRJob:
     * optparse simulation:
       * add_file_option()
       * add_passthrough_option()
       * configure_options()
       * load_options()
       * pass_through_option()
       * self.args
       * self.OPTION_CLASS
     * parse_output_line()
   * mrjob.util:
     * parse_and_save_options()
     * read_file()
     * read_input()
    * filesystems:
     * arguments to CompositeFilesystem constructor (use add_fs())
     * useless local_tmp_dir arg to GCSFilesystem constructor
     * chunk_size arg to GCSFilesystem.put()

v0.6.12, 2019-10-23 -- unbreak Google
 * default image_version on Dataproc is now 1.3 (#2110)
 * local filesystem can now handle file:// URIs (#1986)
   * sim runners accept file:// URIs as input files, upload files/archives

v0.6.11, 2019-10-07 -- Spark log parsing
 * Python 3.4 is again supported, except for Google libraries (#2090)
 * can intermix positional (input file) args to MRJobs on Python 3.7 (#1701)
 * all runners
   * can parse logs to find cause of error in Spark (#2056)
 * EMR runner
   * retrying on transient API errors now works with pagination (#2005)
   * default image_version (AMI) is now 5.27.0 (#2105)
   * restored m4.large as default instance type for pre-5.13.0 AMIs (#2098)
   * can override emr_configurations with !clear or by Classification (#2097)
 * Spark runner
   * can run scripts with spark-submit without pyspark in $PYTHONPATH (#2091)

v0.6.10, 2019-07-19 -- official PyPy support
 * officially support PyPy (#1011)
   * when launched in PyPy, defaults python_bin to pypy or pypy3
 * Spark runner
   * turn off internal protocol with --skip-internal-protocol (#1952)
   * spark Harness can run inside EMR (#2070)
 * EMR runner
   * default instance type is now m5.xlarge (#2071)
   * log DNS of master node as soon as we know it (#2074)
 * better error when reading YAML conf file without YAML library (#2047)

v0.6.9, 2019-05-29 -- Better emulation
 * formally dropped support for Python 3.4
   * (still seems to work except for Google libraries)
 * jobs:
   * deprecated add_*_option() methods can take types as their type arg (#2058)
 * all runners
   * archives no longer go into working dir mirror (#2059)
     * fixes bug in v0.6.8 that could break archives on Hadoop
 * sim runners (local, inline)
   * simulated mapreduce.map.input.file is now a file:// URL (#2066)
 * Spark runner
   * added emulate_map_input_file option (#2061)
     * can optionally emulate mapreduce.map.input.file in first step's mapper
   * increment counter() emulation now uses correct arg names (#2060)
   * warns if spark_tmp_dir and master aren't both local/remote (#2062)
 * mrjob spark-submit can take switches to script without using "--" (#2055)

v0.6.8, 2019-04-25 -- Spark runner
 * updated library dependencies (#2019, #2025)
   * google-cloud-dataproc>=0.3.0
   * google-cloud-logging>=1.9.0
   * google-cloud-storage>=1.13.1
   * PyYAML>=3.10
 * jobs:
   * MRJobs are now Spark-serializable (without calling sandbox())
     * spark() can pass job methods to rdd.map() etc. (#2039)
 * all runners:
   * inline runner runs Spark jobs through PySpark (#1965)
   * local runner runs Spark jobs on local-cluster master (#1361)
   * cat_output() now ignores files and subdirs starting with "." too (#1337)
     * this includes Spark checksum files (e.g. .part-00000.crc)
   * empty *_bin options mean use the default, not a no-args command (#1926)
     * affected gcloud_bin, hadoop_bin, sh_bin, ssh_bin
     * *python_bin options already worked this way
   * improved Spark support
     * full support for setup scripts (was just YARN) (#2048)
     * fully supports uploading files to Spark working dir (#1922)
       * including renaming files (#2017)
       * uploading archives/dirs is still unsupported except on YARN
     * spark.yarn.appMasterEnv.* now only set on YARN (#1919)
     * add_file_arg() works on Spark
       * even on local[*] master (#2031)
     * uses file:// as appropriate when running locally (#1985)
     * won't hang if Hadoop or Spark binary can't be run (#2024)
     * spark master/deploy mode can't be overridden by jobconf (#2032)
     * can search for spark-submit binary in pyspark installation (#1984)
     * (Dataproc runner does not yet support Spark)
 * EMR runner:
   * fixed fs bug that prevented running with non-default temp bucket (#2015)
   * less API calls when job retries joining a pooled cluster (#1990)
   * extra_cluster_params can set nested sub-params (#1934)
     * e.g. Instances.EmrManagedMasterSecurityGroup
   * --subnet '' un-sets subnet set in mrjob.conf (#1931)
 * added Spark runner (#1940)
   * runs jobs entirely on Spark, uses `hadoop fs` for HDFS only
   * can use any fs mrjob supports (HDFS, EMR, Dataproc, local)
   * can run "classic" MRJobs normally run on Hadoop streaming (#1972)
     * supports mappers, combiners, reducers, including _init() and _final()
     * makes efficient use of combiners, if available (#1946)
     * supports Hadoop input/output format set in job (#1944)
     * can run consecutive MRSteps in a single Spark step (#1950)
     * respects SORT_VALUES (#1945)
     * emulates Hadoop output compression (#1943)
       * set the same jobconf variables you would in Hadoop
     * can control number of output files
       * set Hadoop jobconf variables to control # of reducers (#1953)
       * or use --max-output-files (#2040)
     * can simulate counters with accumulators (#1955)
     * can handle jobs that load file args in their constructor (#2044)
     * does not support commands (e.g. mapper_cmd(), mapper_pre_filter())
     * (Spark runner does not yet parse logs for probable cause of error)
   * Spark harness renamed to mrjob/spark/harness.py, no need to run directly
 * `mrjob spark-submit` now defaults to spark runner
   * works on emr, hadoop, and local runners as well (#1975)
 * runner filesystems:
   * added put() method to all filesystems (#1977)
     * part size for uploads is now set at fs init time
   * CompositeFilesystem can can give up on an un-configured filesystem (#1974)
     * used by the Spark runner when GCS/S3 aren't set up
   * mkdir() can now create buckets (#2014)
   * fs-specific methods now accessed through fs.<name>
     * e.g. runner.fs.s3.make_s3_client()
   * deprecated useless local_tmp_dir arg to GCSFilesystem (#1961)
 * missing mrjob.examples support files now installed

v0.6.7, 2019-01-16 -- mrjob spark-submit
 * tools:
   * added mrjob spark-submit subcommand (#1382)
   * add subcommand to usage in --help for subcommands (#1885)
   * added --emr-action-on-failure switch to mrjob create-cluster (#1959)
 * jobs:
   * added *_pairs() methods to MRJob (#1947)
   * jobs pass steps description to runner constructor (#1845)
     * --steps is deprecated
 * all runners:
   * sh_bin defaults to /bin/sh -ex, not just sh -ex (#1924)
     * sh_bin may not be empty and should not take more than one argument
   * warn about command-line switches for wrong runner (#1898)
   * added plural command-line switches (#1882):
     * added --applications, --archives, --dirs, --files, --libjars, --py-files
     * deprecated --archive, --dir, --file, --libjar, --py-file
   * interpreter and steps_interpreter opts are deprecated (#1850)
   * steps_python_bin is deprecated (#1851)
   * can set separate SPARK_PYTHON and SPARK_DRIVER_PYTHON if need be
 * inline runner:
   * no longer attempts to run command substeps (#1878)
 * inline and local runner:
   * no longer attempts to run non-streaming steps (#1915)
 * Dataproc and EMR runners:
   * fixed SIGKILL import error on Windows (#1892)
 * Hadoop and EMR runners:
   * setup opt works with Spark scripts on YARN (#1376)
 * Hadoop runner:
   * removed useless bootstrap_spark opt (#1382)
 * EMR runner:
   * fail fast if input files are archived in Glacier (#1887)
   * default instance type is m4.large (#1932)
   * pooling knows about c5 and m5 instance types (#1930, #1936)
   * create_bucket() was broken in us-east-1, fixed (#1927)
   * idle timeout silently failed on 2.x AMIs, fixed (#1909)
 * updated deprecated escape sequences that would break in Python 3.8 (#1920)
 * raise ValueError, not AssertionError (#1877)
 * added experimental harness to submit basic MRJobs on Spark (#1941)

v0.6.6, 2018-11-05 -- nicer options and switches
 * configs:
   * boolean jobconf values in mrjob.conf now work correctly (#323)
     * added mrjob.conf.combine_jobconfs()
 * jobs:
   * fixed "usage: usage: " in --help (#1866)
   * overriding jobconf() and libjars() can no longer clobber
     command-line options (#1453)
   * JarSteps use GENERIC_ARGS to interpolate -D/-libjars (#1863)
   * add_file_arg() supports explicit type=str (#1858)
   * add_file_option() and add_passthrough_option() support type='str' (#1857)
 * all runners:
   * py_files are always uploaded to HDFS/S3 (#1852)
   * options and switches:
     * added -D as a synonym for --jobconf (#1839)
     * added --local-tmp-dir switch (#1870)
       * setting local_tmp_dir to '' uses default temp dir
     * added --hadoop-args and --spark-args switches (#1844)
       * --hadoop-arg and --spark-arg are now deprecated
 * EMR runner:
   * can now fetch history log via SSH, eliminating wait for S3 (#1253)
 * Hadoop runner:
   * added spark_deploy_mode option (#1864)
 * sim runners:
   * fixed permission error on Windows (#1847)

v0.6.5, 2018-09-07 -- custom AMIs
 * all runners:
   * can turn off log parsing with --no-read-logs (#1825)
 * EMR Runner:
   * transient API errors:
      * EMR client won't retry faster than check_cluster_every option (#1799)
      * all AWS clients will retry on SSL timeouts (#1827)
      * RetryWrapper now passes through docstring of wrapped methods
   * AMIs:
      * default AMI is now 5.16.0 (#1818)
      * choose custom AMIs with image_id option (#1805)
      * find base AMIs with mrjob.ami.describe_base_emr_images() (#1829)
   * added make_ec2_client() method and ec2_endpoint option
   * choose EBS root volume size with ebs_root_volume_gb option (#1812)
   * new clusters are tagged with __mrjob_label and __mrjob_owner (#1828)
   * idle self-termination script (max_hours_idle):
     * retries if shutdown fails (#1819)
     * logs its output to mrjob-idle-termination.log
   * cluster pooling recover now works on single-node clusters (#1822)

v0.6.4, 2018-07-31 -- FILES, DIRS, ARCHIVES
 * drop support for Python 3.3
 * unvendored google-cloud-dataproc, version 0.2.0+ required (#1796)
 * link static files to MRJobs with FILES, DIRS, ARCHIVES (#1431)
   * also added files(), dirs(), archives() methods
 * termination protection doesn't make terminate-idle-clusters crash (#1801)

v0.6.3, 2018-05-31 -- Dataproc parity
 * jobs:
   * use mapper_raw() to read entire file, in any format (#754)
 * log interpretation:
   * handles "not a valid JAR" error from Hadoop (#1771)
 * less dependencies on Google libraries (#1746):
   * google-cloud-logging 1.5.0+
   * google-cloud-storage 1.9.0+
   * google-cloud-dataproc is vendored (future releases will require 0.11.0+)
 * RetryWrapper now sets __name__ of wrapped functions (#1790)
 * runners:
   * all runners:
     * don't stream output if --output-dir is specified (#1739)
       * --no-output switch is now --no-cat-output
       * added --cat-output switch
   * cloud runners (Dataproc, EMR):
     * renamed cloud_upload_part_size option to cloud_part_size_mb (#1774)
   * DataprocJobRunner:
     * options now supported:
       * cloud_part_size_mb: control chunked uploading (#1404)
       * {core,master,task}_instance_config (#1681):
         * set disk_config, is_preemptible, other instance options
       * cluster_config: set properties in Hadoop config files (#1680)
       * hadoop_streaming_jar: specify custom Hadoop streaming JAR (#1676)
       * network/subnet: specify network/subnetwork (#1683)
       * service_account: specify custom IAM service account (#1682)
       * service_account_scopes: specify custom permissions for cluster (#1682)
       * ssh_tunnel/ssh_tunnel_is_open: access resource manager (#1670)
     * fs:
       * cat() streams data rather than dumping to a temp file (#1674)
       * exists() no longer swallows exceptions (#1675)
     * full support for parsing probable cause of job failure (#1672)
     * full support for fetching and parsing counters (#1703)
     * job progress messages (#1671)
     * can now run JAR steps (#1677)
     * uses Dataproc's built-in idle timeout, not a script (#1705)
     * bootstrap script runs in temp dir, not / (#1601)

v0.6.2, 2018-03-23 -- log parsing at scale
 * runners:
   * local runners
     * added --num-cores option to control parallelism and file splits (#1727)
   * cloud runners (EMR and Dataproc):
     * idle timeout script has 10-minute grace period (#1694)
   * Dataproc:
     * replaced google-api-python-client with google-cloud-sdk (#1730)
     * works without gcloud util config installed (#1742)
       * credentials can be read from $GOOGLE_APPLICATION_CREDENTIALS
       * or from gcloud util config (if installed)
     * no longer required to set region or zone (#1732)
       * auto zone placement (just set region) is enabled
       * defaults to auto zone placement in us-west1
       * no longer reads zone or region from gcloud GCE configs
     * Dataproc Quickstart is now up-to-date (#1589)
     * api_client attr has been replaced with cluster_client and job_client
     * GCSFilesystem method changes:
       * api_client attr has been replaced with client
       * create_bucket() no longer takes a project ID
       * delete_bucket() is disabled (use get_bucket(...).delete())
       * get_bucket() returns a google.cloud.storage.bucket.Bucket
       * list_buckets() is disabled (use get_all_bucket_names())
  * EMR:
    * much faster error log parsing (#1706)
      * may have to wait for logs to transfer to S3 on some AMIs
  * tools:
    * terminate-idle-job-flows is faster and uses less API calls

v0.6.1, 2017-11-27 -- mrjob diagnose
 * fixed serious error log parsing issue (#1708)
 * added mrjob diagnose utility to find why previously run jobs failed (#1707)
 * exposed EMRJobRunner.get_job_steps() (#1625)

v0.6.0, 2017-11-01 -- wave of deprecation
 * dropped support for Python 2.6
 * use boto3 instead of boto (#1304)
 * job output is now byte-based, not line-based:
   * runner.fs.cat() now yields chunks of bytes, not lines (#1533)
   * runner.cat_output() yields chunks of bytes (#1604)
     * runner.stream_output() is deprecated
   * job.parse_output() translates chunks of bytes to records (#1604)
     * job.parse_output_line() is deprecated
 * replaced optparse with argparse (#1587)
   * renamed attributes/methods (old name is a deprecated alias)
     * add_file_option() -> add_file_arg()
     * add_passthrough_option() -> add_passthru_arg()
     * configure_options() -> configure_args()
     * load_options() -> load_args()
     * pass_through_option() -> pass_arg_through()
     * self.args -> self.options.args
   * duplicate file upload args are passed through to job
 * runners:
   * all runners:
     * file_upload_args kwarg is deprecated (#1656)
       * pass path dicts to extra_args instead (see mrjob.setup)
   * sim runners (inline and local):
     * local mode runs one mapper/reducer per CPU (#1083)
     * step_output_dir works (#1515)
     * only sort by reducer key unless SORT_VALUES is set (#660)
     * files in working dir are marked user-executable (#1619)
     * don't crash if os.symlink doesnt work on Windows (#1649)
     * input passed to jobs as stdin, not as arguments (#567)
     * input decompressed by runner, not mrjob.cat utility
   * cloud runners (Dataproc and EMR):
     * bootstrap can take archives and dirs as well as files (#1530)
     * bootstrap files are now only made executable by current user (#1602)
     * extra_cluster_params for unsupported API params (#1648)
   * max_mins_idle option (#1686)
     * default is 10 minutes
       * <10 minutes may result in premature cluster shutdown (see #1693)
     * max_hours_idle is deprecated
   * EMRJobRunner:
     * persistent clusters will always idle-time-out
     * default AMI is 5.8.0 (#1594)
     * instance_fleets option (#1569)
     * instance_groups option (use for EBS volumes) (#1357)
     * region names are now case-sensitive
     * 'EU' alias for EMR region 'eu-west-1' no longer works (#1538)
     * __mrjob_pool_hash and __mrjob_pool_name EMR tags on cluster (#1086)
     * __mrjob_version tag on cluster (#1600)
     * jobs no longer add tags to cluster (#1565)
     * enable_emr_debugging now also works AMI 4.x and later
     * SSH filesystem no longer dumps file contents to memory (#1544)
     * bootstrapping errors no longer logged as JSON (#1580)
     * "latest" AMI alias no longer works (#1595)
       * implicitly dropped support for AMI 2.4.2 and earlier (no Python 2.7)
     * deprecated visible_to_all_users option
     * mins_to_end_of_hour no longer works (EMR now bills by the second)
     * pooling changes:
       * ensure that extra instance roles (e.g. "task") can run job (#1630)
       * only running instances are counted (#1633)
     * boto -> boto3 changes:
       * added make_emr_client()
       * added make_iam_client()
       * removed make_*_conn() methods (see below)
       * emr_api_params no longer works (#1574) (use extra_cluster_params)
       * boto3 reads $AWS_SESSION_TOKEN, not $AWS_SECURITY_TOKEN
       * added fs methods:
         * added get_all_bucket_names()
         * added make_s3_client()
         * added make_s3_resource()
         * removed methods that return boto 2 objects (see below)
         * create_bucket()'s second arg is now named region, not location
 * mrjob tools:
   * updated billing calculations in audit-emr-usage (#1688)
 * mrjob.util
   * deprecated read_file() (#1605) (use mrjob.cat.decompress())
   * deprecated read_input()
 * removed code (mostly due to deprecation)
   * (for runner changes, see  mrjob.conf, mrjob.options, and mrjob.runner)
   * mrjob.aws:
     * removed emr_endpoint_for_region()
     * removed emr_ssl_host_for_region()
     * removed s3_endpoint_for_region()
     * removed s3_location_constraint_for_region()
   * mrjob.cat:
     * this module is no longer executable
   * mrjob.cmd:
     * removed deprecated mrjob command aliases:
       * create-job-flow
       * terminate-idle-job-flows
       * terminate-job-flow
   * mrjob.conf:
     * removed OptionStore class and subclasses (#1615)
   * mrjob.emr:
      * removed s3_key_to_uri()
     * EMRJobRunner:
       * removed make_emr_conn() (use make_emr_client())
       * removed make_iam_conn() (use make_iam_client())
       * removed get_ami_version() (use get_image_version())
       * removed get_emr_job_flow_id() (use get_cluster_id())
       * make_persistent_job_flow() (use make_persistent_cluster())
     * see also mrjob.fs.s3.S3Filesystem
   * mrjob.fs.base:
     * base filesystem methods:
       * removed path_exists() (use exists())
       * removed path_join() (use join())
   * mrjob.fs.s3:
     * removed wrap_aws_conn()
     * S3Filesystem
       * removed make_s3_conn() (use make_s3_client() or make_s3_resource())
       * removed get_all_buckets() (use get_all_bucket_names())
       * removed get_s3_key()
       * removed get_s3_keys()
       * removed make_s3_key()
   * mrjob.fs.ssh:
     * SSHFilesystem
       * removed ssh_slave_hosts()
   * mrjob.job:
     * MRJob:
       * see mrjob.launch.MRJobLauncher
       * removed loose protocols (#1021)
   * mrjob.launch
     * MRJobLauncher:
       * removed generate_file_upload_args()
       * removed generate_passthough_arguments()
       * removed is_mapper_or_reducer() (use is_task())
       * removed mr() (use mrjob.step.MRStep)
       * removed *job_runner_kwargs()
       * removed --partitioner switch
       * removed OptionGroups (#1611):
         * removed all_option_groups()
         * removed *_opt_group attributes
   * mrjob.options:
     * removed deprecated options (#1022):
       * bootstrap_cmds
       * bootstrap_files
       * bootstrap_scripts
       * hadoop_home
       * hadoop_streaming_jar_on_emr
       * num_ec2_instances
       * python_archives
       * setup_cmds
       * setup_scripts
       * strict_protocols
     * removed deprecated option aliases:
       * ami_version
       * aws_availability_zone
       * aws_region
       * aws_security_token
       * base_tmp_dir
       * check_emr_status_every
       * ec2_core_instance_bid_price
       * ec2_core_instance_type
       * ec2_instance_type
       * ec2_master_instance_bid_price
       * ec2_master_instance_type
       * ec2_slave_instance_type
       * ec2_task_instance_bid_price
       * ec2_task_instance_type
       * emr_job_flow_id
       * emr_job_flow_pool_name
       * emr_tags
       * hdfs_scratch_dir
       * num_ec2_core_instances
       * num_ec2_task_instances
       * pool_emr_job_flows
       * s3_log_uri
       * s3_scratch_uri
       * s3_sync_wait_time
       * s3_tmp_dir
       * s3_upload_part_size
       * ssh_tunnel_to_job_tracker
   * mrjob.parse:
     * removed is_windows_path()
     * removed iso8601_to_timestamp()
     * removed iso8601_to_datetime()
     * removed parse_key_value_list()
     * removed parse_port_range_list()
   * mrjob.retry:
     * removed RetryGoRound
   * mrjob.runner:
     * MRJobRunner:
       * removed get_job_name()
       * removed OPTION_STORE_CLASS attribute
       * removed deprecated passthrough to runner.fs
       * removed deprecated JOB_FLOW and *SCRATCH cleanup types
   * mrjob.setup:
     * removed BootstrapWorkingDirManager
   * mrjob.step:
     * removed INPUT, OUTPUT attributes from JarStep
   * mrjob.ssh (removed entirely)
   * mrjob.util:
     * removed args_for_opt_dest_subset()
     * removed bash_wrap()
     * removed buffer_iterator_to_line_iterator()
     * removed bunzip2_stream() (now in mrjob.cat)
     * removed gunzip_stream() (now in mrjob.cat)
     * removed populate_option_groups_with_options()
     * removed scrape_options_and_index_by_dest()
     * removed scrape_options_into_new_groups()

v0.5.12, 2018-07-24 -- v0.6.x backport
 * dropped support for Python 2.6 and 3.3
 * termination protection doesn't make terminate-idle-clusters crash (#1802)
 * mrjob.parse.parse_s3_uri() handles s3a:// URIs (#1709)
 * mins_to_end_of_hour option defaults to 60.0, disabling it (#1808)
 * always use str in environment dictionaries (affects Python 2 on Windows)

v0.5.11, 2017-08-28 -- tweak report-long-jobs
 * report-long-jobs tool can exclude jobs based on tag (#1636)
 * mrjob won't crash when inspecting instance fleet clusters (#1639)

v0.5.10, 2017-05-12 -- loose ends
 * JSON protcols use rapidjson if ujson unavailable (#1579)
   * can also explicitly use RapidJSONProtocol, RapidJSONValueProtocol
 * EMR runner:
   * aws_security_token option renamed to aws_session_token (#1536)
 * EMR and Dataproc runners:
   * bootstrapping mrjob no longer stalls if mrjob already installed (#1567)
   * master bootstrap script has correct extension: .sh, not .py (#1504)

v0.5.9, 2017-03-20 -- Docker hooks
 * fixes which affect Docker:
   * task_python_bin option, used by tasks but not setup script (#1394)
   * local mode references mrjob/cat.py by relative path, not absolute (#1540)
 * EMR runner
   * re-launch SSH tunnel when cluster pooling auto-recovers (#1549)
   * get job progress using `ssh curl` when tunnel is unavailable (#1547)
   * work around `sh -e` setup script bug on AMI 5.2.0+ (#1548)
   * renamed emr_applications option to "applications" (#1420)
 * small fix to terminate-idle-cluster command's S3 "locking" code (#1545)

v0.5.8, 2017-02-01 -- upload_dirs, pre-filters
 * automatically tarball and upload directories with --dir, setup hooks (#23)
 * specify path for inter-step output with --step-output-dir #263
 * jobs:
   * better --help printout
   * deprecated option groups in MRJobs
   * deprecated MRJob.get_all_option_groups()
   * overriding *_pre_filter() methods in MRJob works again (#1521)
   * all step types accept jobconf (#1447)
   * quieted warning about SORT_VALUES on Hadoop 2 (#1286)
 * all runners:
   * wrap tasks that require pipes with sh_bin, not bash (#1330)
 * local runner:
   * allows non-zero exit status from pre-filters (#1524)
   * pre-filters can now handle compressed input (#1061)
 * EMR runner:
   * fetch logs from task nodes as well as core nodes (#1400)
     * use ListInstances rather than dfsadmin to get node list (#1345)
 * moved mrjob.util.bunzip2_stream() to mrjob.cat
 * moved mrjob.util.gunzip_stream() to mrjob.cat
 * mrjob.util.parse_and_save_options() now returns dict, not defaultdict
 * deprecated:
   * mrjob.util.args_for_opt_dest_subset()
   * mrjob.util.bash_wrap()
   * mrjob.util.populate_option_groups_with_options()
   * mrjob.util.scrape_options_and_index_by_dest()
   * mrjob.util.tar_and_gz()
   * SSHFilesystem.ssh_slave_hosts()

v0.5.7, 2016-12-19 -- Spark
 * EMR and Hadoop runners:
   * full support for Spark (#1320)
     * includes spark() method in MRJob and SparkStep/SparkScriptStep
   * can use environment variables and ~ in hadoop_streaming_jar option
 * EMR runner:
   * default AMI version is now 4.8.2 (#1486)
   * default instance type is m1.large when running Spark jobs (#1465)
   * added debug logging for matching available pooled clusters (#1449)
   * defaults to cheapest instance type that will work (#1369)
   * master bootstrap script always created when pooling
   * no longer crashes when trying to use missing ssh binary (#1474)
   * pooled clusters may have 1000 steps (#1463)
   * failed jobs no longer reported as 100% complete (#793)
 * All runners:
   * py_files option for Spark and streaming steps (#1375)
   * bootstrap mrjob with a .zip rather than a tarball
   * options refactor, added missing command-line switches (#1439)
 * mrjob terminate-idle-clusters works with all step types (#1363)
 * log interpretation
   * dropped unnecessary container-to-attempt-ID mapping (#1487)
   * more efficient search for task log errors (#1450)
   * cleaner error messages when bootstrapped mrjob won't compile
 * JarSteps
   * now support libjars, jobconf (#1481)
   * JarStep.{INPUT,OUTPUT} are deprecated (use mrjob.step.{INPUT,OUTPUT})
 * is_uri() now only matches URIs containing "://" (#1455)
 * works in Anaconda3 Jupyter Notebook (#1441)
 * deprecated mrjob.parse.is_windows_path()
 * deprecated mrjob.parse.parse_key_value_list()
 * deprecated mrjob.parse.parse_port_range_list()
 * deprecated mrjob.util.scrape_options_into_new_groups()
 * deprecated non-strict protocols (#1452)
 * deprecated python_archives (#1056)

v0.5.6, 2016-09-12 -- dataproc crash fix
 * Dataproc runner:
   * fix Hadoop version crash on unknown image version (#1428)
 * EMR and Hadoop runners:
   * prioritize task errors as probable cause of failure (#1429)
   * ignore Java stack trace in task stderr logs (#1430)

v0.5.5, 2016-09-05 -- missing ami_version option
 * EMR runner:
   * deprecate, don't remove ami_version option in v0.5.4 (#1421)
   * update memory/CPU stats for EC2 instances for pooling (#1414)
   * pooling treats application names as case-insensitive (#1417)

v0.5.4, 2016-08-26 -- pooling auto-recovery
 * jobs:
   * pass_through_option(), for existing command-line options (#1075)
     * MRJob.options.runner now defaults to None, not 'inline' or 'local'
 * runners:
   * all:
     * names of uploaded files now never start with . or _ (#1200)
   * Hadoop:
     * log parsing:
       * handles more log4j patterns (#1405)
       * gracefully handles IOError from exists() (#1355)
     * fixed crash bug in Hadoop FS on Python 3 (#1396)
   * EMR:
     * pooling auto-recovers from joining a cluster that self-terminated (#708)
     * log fetching uses sudo on 4.3.0+ AMIs (#1244)
     * fixed broken --ssh-bind-ports switch (#1402)
     * idle termination script now only runs on master node (#1398)
     * ssh tunnel connects to internal IP of resource manager (#1397)
     * AWS credentials no longer logged in verbose mode (#1353)
     * many option names are now more generic (#1247)
       * ami_version -> image_version
         * accidentally removed ami_version option entirely (fixed in v0.5.5)
       * aws_availability_zone -> zone
       * aws_region -> region
       * check_emr_status_every -> check_cluster_every
       * ec2_core_instance_bid_price -> core_instance_bid_price
       * ec2_core_instance_type -> core_instance_type
       * ec2_instance_type -> instance_type
       * ec2_master_instance_bid_price -> master_instance_bid_price
       * ec2_master_instance_type -> master_instance_type
       * ec2_task_instance_bid_price -> task_instance_bid_price
       * ec2_task_instance_type -> task_instance_type
       * emr_tags -> tags
       * num_ec2_core_instances -> num_core_instances
       * num_ec2_task_instances -> num_task_instances
       * s3_log_uri -> cloud_log_dir
       * s3_sync_wait_time -> cloud_fs_sync_secs
       * s3_tmp_dir -> cloud_tmp_dir
       * s3_upload_part_size -> cloud_upload_part_size
     * num_ec2_instances is deprecated (use num_core_instances)
     * ec2_slave_instance_type is deprecated (use core_instance_type)
     * hadoop_streaming_jar_on_emr is deprecated (#1405)
       * hadoop_streaming_jar handles this instead with file:// URIs
     * bootstrap_python does nothing on AMI 4.6.0+, as not needed (#1358)
 * mrjob audit-emr-usage should show less/no API throttling warnings (#1091)

v0.5.3, 2016-07-15 -- libjars
 * jobs:
   * LIBJARS and libjars method (#1341)
 * runners:
   * all:
     * .cpython-3*.pyc files no longer included when bootstrapping mrjob
   * local:
     *PATH envvars combined with local separator (#1321)
   * Hadoop and EMR:
     * libjars option (#198)
     * fixes to ordering of generic and JAR-specific options (#1331, #1332)
   * Hadoop:
     * more default log dirs (#1339)
     * hadoop_tmp_dir handles ~ and envvars (#1322) (broken in v0.5.0)
   * EMR:
     * determine cause of failure of bootstrap scripts (#370)
       * master bootstrap script now redirects stdout to stderr
     * emr_configurations option (#1276)
     * subnet option (#1323)
     * SSH tunnel opened as soon as cluster is ready (#1115)
     * SSH tunnel leaves stdin alone (#1161)
 * combine_lists() treats dicts as values, not sequences

v0.5.2, 2016-05-23 -- initial Cloud Dataproc support
 * basic support for Google Cloud Dataproc (#1243)
   * lacks log interpretation, JarStep support
 * on EMR, wait for steps to complete in correct order (#1316)
 * correctly handle ~ in include path in mrjob.conf (#1308)
 * new emr_applications option (#1293)
 * fix running deprecated tools with python -m (#1312)
 * fix ssh tunneling to 2.x AMIs on EMR in VPCs (#1311)

v0.5.1, 2016-04-29 -- post-release bugfixes
 * strict_protocols in mrjob.conf is no longer ignored (#1302)
 * check_input_paths in mrjob.conf is no longer ignored
 * partitioner() is no longer ignored, fixing SORT_VALUES (#1294)
   * --partitioner switch is deprecated
 * improved probable cause of error from pre-YARN logs (#1288)
 * ssh_bind_ports now defaults to (x)range, not list (#1284)
 * mrjob terminate-idle-clusters handles debugging jar from boto 2.40.0 (#1306)

v0.5.0, 2016-03-28 -- the future is in the past
 * supports Python 3 (#989)
 * requires boto 2.35.0 or newer (#980)
   * removed many workarounds for S3 and EMR (#980), IAM (#1062)
 * jobs:
   * is_mapper_or_reducer() is now is_task() (#1072)
   * mr() no longer takes positional arguments (#814)
   * removed jar() (use mrjob.step.JarStep)
   * removed testing methods parse_counters() and parse_output()
   * protocols:
     * protocols are strict by default (#724)
     * JSON protocols use ujson when available, then simplejson (#1002, #1266)
       * can explicitly choose Standard, Simple or Ultra JSON protocol
     * raw protocols handle bytes or unicode depending on Python version
       * can explicitly choose Text or Bytes protocol
   * mrjob.step:
      * JarStep only takes "args" and "main_class" keyword args
      * removed MRJobStep (use MRStep)
 * runners:
   * All runners:
     * totally revamped log handling (#1123)
     * runner status/log messages are less noisy (#1044)
     * don't bootstrap mrjob if interpreter is set (#1041)
     * fs methods path_exists() and path_join() are now exists() and join()
     * deprecation warning: use runner.fs explicitly (#1146)
     * changes to cleanup options:
       * removed IS_SUCCESSFUL (use ALL)
       * LOCAL_SCRATCH is now LOCAL_TMP (#318)
       * new HADOOP_TMP option handles HDFS cleanup (#1261)
       * REMOTE_SCRATCH is now CLOUD_TMP (#1261)
     * base_tmp_dir option is now local_tmp_dir (#318)
     * non-inline runners raise StepFailedException on step failure (#1219)
     * steps_python_bin defaults to current python interpreter (#1038)
     * _job_name is now _job_key (#982)
   * EMR:
     * default AWS region is us-west-2 (#1025)
     * default instance type is m1.medium (#992)
     * visible_to_all_users defaults to true (#1016)
     * matches your minor version of Python 2 on 3.x and 4.x AMIs (#1265)
     * 4.x AMIs are supported (#1105)
       * added --release-label switch (--ami-version 4.x.y also works)
     * can fetch counters and probable cause of failure on 3.x and 4.x AMIs
     * SSH tunnel now works on 3.x and 4.x AMIs (#1013)
       * ssh_tunnel_to_job_tracker option is now ssh_tunnel
     * correctly fetch step logs by step ID (#1117)
     * bootstrap_python option
     * s3_scratch_uri option is now s3_tmp_dir (#318)
     * aws_region is no longer inferred from s3_tmp_dir
     * create/select temp bucket in same region as EMR jobs (#687)
     * added iam_endpoint option (#1067)
     * removed s3_conn args from methods in EMRJobRunner and S3Filesystem
     * S3 Filesystem:
       * connect to each S3 bucket on appropriate endpoint (#1028)
         * fall back to default if we can't get bucket location (#1170)
       * removed special treatment of _$folder$ keys
         * removed deprecated S3Filesystem method get_s3_folder_keys()
       * recurse "subdirectories" even if uri lacks trailing / (#1183)
     * removed iam_job_flow_role option (use iam_instance_profile)
     * custom hadoop_streaming_jar gets properly uploaded
     * job cleanup temporarily disabled (#1241)
     * pooling respects key pair (#1230)
     * idle cluster self-termination respects non-streaming jobs (#1145)
     * deprecated "latest" AMI version not passed through to EMR (#1269)
     * emr_job_flow_id option is now cluster_id (#1082)
     * emr_job_flow_pool_name is now pool_name (#1082)
     * pool_emr_job_flows is now pool_clusters (#1082)
   * Hadoop
     * works out-of the-box on most Hadoop setups (#1160)
     * works out-of the box inside EMR (2.x, 3.x, and 4.x AMIs)
     * counters are parsed from Hadoop binary stderr in YARN (#1153)
     * can find logs and probable cause of failure in YARN (#1195)
       * will search in <output dir>/_logs, to support Cloudera (#565)
     * HDFS Filesystem:
       * use fs -ls -R and fs -rm -R in YARN (#1152)
       * mkdir() now uses -p on YARN (#991)
       * fs.du() now works on YARN (#1155)
       * fs.du() now returns 0 for nonexistent files instead of erroring
       * fs.rm() now uses -skipTrash
     * dropped support for Hadoop prior to 0.20.203 (#1208)
     * added hadoop_log_dirs option
     * hdfs_scratch_dir option is now hadoop_tmp_dir (#318)
     * hadoop_home is deprecated
     * uses -D and correct property name when step has no reduces (#1213)
   * Inline/Local
     * runner.fs raises IOError if passed URIs (#1185)
     * version-agnostic by default (#735)
     * removed ignored hadoop_extra_args and hadoop_streaming_jar opts (#1275)
     * inline runner uses multiple splits by default (#1276)
 * removed mrjob.compat.get_jobconf_value() (use jobconf_from_env())
 * removed mrjob.compat methods to support Hadoop prior to 0.20.203:
   * supports_combiners_in_hadoop_streaming()
   * supports_new_distributed_cache_options()
   * uses_generic_jobconf()
 * removed mrjob.conf.combine_cmd_lists()
 * removed fetch-logs tool (#1127)
 * mrjob subcommands use "cluster" rather than "job-flow" (#1082)
   * create-job-flow is now create-cluster
   * terminate-idle-job-flows is now terminate-idle-clusters
   * terminate-job-flow is now terminate-cluster
 * Python-version-specific mrjob-x and mrjob-x.y commands (#1104)
 * use followlinks=True with os.walk()
 * all internal constants/functions/methods explicitly start with _ (#681)
 * mrjob.util:
   * file_ext() takes filename, not path
   * random_identifier() moved here from mrjob.aws
   * buffer_iterator_to_line_iterator() is now to_lines()
     * to_lines() no longer appends a newline to data (#819)
   * removed extract_dir_for_tar()
   * gunzip_stream() now yields chunks, not lines
   * removed hash_object()

v0.4.6, 2015-11-09 -- config files
 * PyYAML>=3.08 is required
 * !clear tag in conf files (#1162)
 * combine_lists() and combine_path_lists() can handle scalars (#1172)
 * include: paths in conf files are relative to real path of conf file (#1166)
 * mrjob.conf.combine_cmd_lists() is deprecated (#1168)
 * EMR runner: pool_wait_minutes can now be loaded from mrjob.conf (#1070)
 * support for wheel packaging format (#1140)

v0.4.5, 2015-07-28 -- DescribeJobFlows begone
 * boto>=2.6.0 is required (used to be 2.2.0)
 * runners:
   * EMR:
     * moved off deprecated DescribeJobFlows API (#876)
       * time-to-end-of-hour now uses creation time, not "start" time
     * aws_security_token for temporary credentials (#1003)
     * Use AWS managed policies when creating IAM objects (#1026)
     * Fall back to default role/instance profile when no IAM access (#1008)
     * added emr_tags option (#1058)
     * added get_ami_version() method
     * hadoop_version option no longer has any effect (#1017)
   * Hadoop:
     * --hadoop-home switch now works (#1037)
 * EMR tools:
   * added switches for AWS connection options etc. (#1087)
   * mrboss is available from command line tool: mrjob boss [args]
   * terminate_idle_job_flows:
     * less prone to race condition (#910)
     * prints results to stdout in dry_run mode (#1102)
     * job flows stuck in STARTING state no longer considered idle
   * report_long_jobs reports job flows stuck in STARTING state
   * collect_emr_stats and job_flow_pool are deprecated
 * more efficient decoding of bz2 files
 * mrjob.retry.RetryWrapper raises exception when out of tries (#1093)

v0.4.4, 2015-04-21 -- EMRgency!
 * runners:
   * EMR:
     * Create IAM objects as needed (unbreaks mrjob for new accounts) (#999)
     * --iam-job-flow-role renamed to --iam-instance-profile (#1001)
     * new --iam-service-role option (#1005)

v0.4.3, 2015-04-08 -- SO many bugfixes
 * jobs:
   * MRStep's constructor treats kwarg=None same as not setting it (#970)
   * parse_counters() and parse_output() are deprecated (#829)
   * self.mr is deprecated in favor of MRStep (#815)
 * runners:
   * All runners:
     * You can now set strict_protocols from mrjob.conf (#726)
       * new --no-strict-protocols command-line option
     * streaming output from closed runner shows a warning (#853)
   * EMR:
     * --check-input-paths and --no-check-input-paths options (#864)
     * skip (very slow) validation of s3 buckets if boto < 2.25.0 (#865)
     * Fix for max_hours_idle bug that was terminating job flows early (#932)
     * --emr-api-param allows users to pass additional parameters to boto's
       EMR API (#879)
       * unset paramaters with --no-emr-api-param
     * bootstrap_python_packages (deprecated) now works on 3.x EMR AMIs (#863)
     * Use TERMINATE_CLUSTER instead of deprecated TERMINATE_JOB_FLOW (#974)
     * updated EC2 instance type data for pooling (#995)
   * Hadoop:
     * exclude hadoop source jars when looking for streaming jar (#861)
     * Fixed mkdir_on_hdfs for Hadoop version 2.x (#923)
     * Fixed hadoop_bin on Windows (#843)
   * Local
     * bootstrap mrjob by default (#984)
   * Inline
     * fix for add_file_option() (#851)
     * cd to job's working directory before instantiating mrjob class (#988)
 * Use pytest to run tests (#898)
 * collect-emr-active-stats subcommand (#947)
 * Using xtrace flag to get more output during bootstrap (#943)
 * Fixed log printouts for command line tools (#901)
 * Fix to avoid interpreting windows paths as URIs (#880)
 * Better error message when ssh keyfile is missing (#858)
 * Update EMR tool ISO8601 parsing to be consistent with EMR runner (#869)
 * Dropped support for Python 2.5 (#713)
   * Dropped support for the 1.x EMR AMI series, which uses Python 2.5

v0.4.2, 2013-11-27 -- that's one small step for a JAR
 * jobs:
   * can interpolate input and output path(s) into arguments of JarSteps,
     so they can be part of multi-step jobs (#773)
     * see mrjob/examples/mr_jar_step_example.py
   * JarStep now takes keyword arguments only (#769)
     * removed useless "name" field; "step_args" is now just "args"
   * MRJobStep (usually accessed via MRJob.mr()) is now MRStep
 * runners:
   * All runners:
     * --setup is now fully functional (#206)
       * --python-archive, --setup-cmd, and --setup-script are deprecated
     * --bootstrap option works and uses sh (#206)
       * --bootstrap-cmd, --bootstrap-file, --bootstrap-python-package,
         --bootstrap-script are deprecated
     * setup commands can no longer corrupt a task's input and output (#803)
     * sh_bin is now "sh -e" by default so setup fails fast (#810)
       * default is "/bin/sh -e" on EMR
   * EMR:
     * JarSteps work again (#763)
     * auto-uploads jars for JarSteps (#772)
       * JARs on the EMR instances can be accessed with file:/// URIs
     * ssh_cat() no longer raises an error when catting a file
       containing an error (#807)
     * Fixed SignatureDoesNotMatchError that happens with boto 2.10.0+
       with Python prior to 2.7.5 (#778)
   * Hadoop:
     * now handles JarSteps too (#770)
 * Fix to mrjob.parse.urlparse() that was breaking Python 2.5
 * mrjob.util.buffer_iterator_to_line_iterator() is now more efficient
   and uses a bounded amount of memory
 * bz2 decompression no longer discards data (#817)

v0.4.1, 2013-09-16 -- secondary sort and self-terminating job flows
 * jobs:
   * SORT_VALUES: Secondary sort by value (#240)
     * see mrjob/examples/
   * can now override jobconf() again (#656)
   * renamed mrjob.compat.get_jobconf_value() to jobconf_from_env()
   * examples:
     * bash_wrap/ (mapper/reducer_cmd() example)
     * mr_most_used_word.py (two step job)
     * mr_next_word_stats.py (SORT_VALUES example)
 * runners:
   * All runners:
     * single setup option works but is not yet documented (#206)
     * setup now uses sh rather than python internally
   * EMR runner:
     * max_hours_idle: self-terminating idle job flows (#628)
       * mins_to_end_of_hour option gives finer control over self-termination.
     * Can reuse pooled job flows where previous job failed (#633)
     * Throws IOError if output path already exists (#634)
     * Gracefully handles SSL cert issues (#621, #706)
     * Automatically infers EMR/S3 endpoints from region (#658)
     * ls() supports s3n:// schema (#672)
     * Fixed log parsing crash on JarSteps (#645)
     * visible_to_all_users works with boto <2.8.0 (#701)
     * must use --interpreter with non-Python scripts (#683)
     * cat() can decompress gzipped data (#601)
   * Hadoop runner:
     * check_input_paths: can disable input path checking (#583)
     * cat() can decompress gzipped data (#601)
   * Inline/Local runners:
     * Fixed counter parsing for multi-step jobs in inline mode
     * Supports per-step jobconf (#616)
 * Documentation revamp
 * mrjob.parse.urlparse() works consistently across Python versions (#686)
 * deprecated:
   * many constants in mrjob.emr replaced with functions in mrjob.aws
 * removed deprecated features:
   * old conf locations (~/.mrjob and in PYTHONPATH) (#747)
   * built-in protocols must be instances (#488)

v0.4.0, 2013-04-30 -- Slouching toward nirvana
 * Changes:
   * 'mrjob' command (#225)
   * Changed default runner from 'local' to 'inline' (#423)
   * Local runner no longer adds working directory to PYTHONPATH of
     subprocesses; use inline runner instead (#424)
   * Requires boto 2.2.0 or later
   * Filesystem functionality moved out of MRJobRunner into into 'fs' objects
     but forwarded from runners for backward compatibility
   * Changed exception hierarchy of mrjob.ssh (which is private but
     important)
   * Inline and local runners now inherit from the SimMRJobRunner class and thus share most
     of their implementation
   * Internal data structure for representing a step is much richer, allowing
     many cool future features (#479)
   * mrjob detects Hadoop version from EMR based on API responses instead of
     what's in the config (#611)
 * New features:
   * Support for non-Hadoop Streaming jar steps (#499)
   * Support for arbitrary commands as Hadoop Streaming
     mappers/combiners/reducers
   * mapper_pre_filter, combiner_pre_filter, and reducer_pre_filter allow
     running of a UNIX command in front of tasks to filter input outside of
     the interpreter
   * Hadoop runner uses PTY to print output from the Hadoop sub process to the
     console (#580)
   * mrjob knows how to terminate the job on cleanup (Ctrl+C closes the job).
     (#353)
   * Allow use of multiple -c flags on the command line (#420)
 * Bug fixes:
   * Silenced some incorrect warnings about ignored options in 'inline' runner
   * terminate_idle_job_flows uses the default configuration to terminate idle jobs (#559)
 * Removed deprecated functionality:
   * --hadoop-*-format
   * --*-protocol switches
   * MRJob.DEFAULT_*_PROTOCOL
   * MRJob.get_default_opts()
   * MRJob.protocols()
   * PROTOCOL_DICT
   * IF_SUCCESSFUL
   * DEFAULT_CLEANUP
   * S3Filesystem.get_s3_folder_keys()

v0.3.5, 2012-08-21 -- The Last Ride of v0.3.x[?]
 * EMR:
   * --pool-wait-minutes option lets you wait up to X minutes before creating a
     job flow (#455)
   * Job flow ID included in error messages on failure (#452)
   * JOB and JOB_FLOW cleanup options (#485, #455)
 * EMR and Hadoop:
   * Compatibility fixes related to deprecated options and Hadoop's bizarre
     non-sequential version numbers (#489, #534)
 * Other:
   * Warn when *_PROTOCOL is not a class (#490)
 * Bug fixes:
   * Unicode strings can be used when specifying interpreters (#431)
   * --enable-emr-logging no longer causes the wrong counters/logs to be parsed
     (#446)
   * TMP_DIR inserted into 'sort' environment variables (#477)
   * Setting hadoop_home in mrjob.conf works again
   * Gzipped input files work when specified with relative paths (#494)
   * Passthrough options are not re-ordered when sent to Hadoop Streaming
     (#509)

v0.3.4.1, 2012-06-12 -- The test suite doesn't catch everything...
 * Local mode doesn't try to send multiple mappers to the same output file
   when using multiple compressed files as input

v0.3.4, 2012-06-11 -- We are friendly people.
 * Experimental support for IronPython in the local and inline runners
 * set_status() and increment_counter() will encode messages/names of type
   'unicode' as UTF-8 when writing to Hadoop Streaming
 * EMR and Hadoop counter parsing is more correct
 * mrjob.tools.emr.fetch_logs fetches logs from S3 when asked instead of
   incorrectly refusing to do so
 * jobconf values can be booleans in mrjob.conf as well as 'true' and 'false'
   strings
 * hadoop_version can be a float in mrjob.conf, but a warning is printed to the
   console
 * Command line help is split across several --help-* commands
 * Local runner sorts output consistently

v0.3.3.2, 2012-04-10 -- It's a race [condition]!
 * Option parsing no longer dies when -- is used as an argument (#435)
 * Fixed race condition where two jobs can join same job flow thinking it is
   idle, delaying one of the jobs (#438)
 * Better error message when a config file contains no data for the current
   runner (#433)

v0.3.3.1, 2012-04-02 -- Hothothothothothothotfix
 * Fixed S3 locking mechanism parsing of last modified time to work around an
   inconsistency in the EMR API

v0.3.3, 2012-03-29 -- Bug...bug...bug...bug...bug...FEATURE!
 * EMR:
   * Error detection code follows symlinks in Hadoop logs (#396)
   * terminate_idle_job_flows locks job flows before terminating them (#391)
   * terminate_idle_job_flows -qq silences all output (#380)
 * Other fixes:
   * mr_tower_of_powers test no longer requires Testify (#395)
   * Various runner du() implementations no longer broken (#393, #394)
   * Hadoop counter parser regex handles long lines better (#388)
   * Hadoop counter parser regex is more correct (#305)
   * Better error when trying to parse YAML without PyYAML (#348)

v0.3.2, 2012-02-22 -- AMI versions, spot instances, and more
 * Docs:
   * 'Testing with mrjob' section in docs (includes #321)
   * MRJobRunner.counters() included in docs (#321)
   * terminate_idle_job_flows is spelled correctly in docs (#339)
 * Running jobs:
   * local mode:
     * Allow non-string jobconf values again (this changed in v0.3.0)
     * Don't split *.gz files (#333)
   * emr mode:
     * Spot instance support via ec2_*_instance_bid_price and renamed instance
       type/number options (#219)
     * ami_version option to allow switching between EMR AMIs (#306)
     * 'Error while reading from input file' displays correct file (#358)
     * python_bin used for bootstrap_python_packages instead of just 'python'
       (#355)
     * Pooling works with bootstrap_mrjob=False (#347)
     * Pooling makes sure a job flow has space for the new job before joining
       it (#324)
 * EMR tools:
   * create_job_flow no longer tries to use an option that does not exist
     (#349)
   * report_long_jobs tool alerts on jobs that have run for more than X hours
     (#345)
   * mrboss no longer spells stderr 'stsderr'
   * terminate_idle_job_flows counts jobs with pending (but not running)
     steps as idle (#365)
   * terminate_idle_job_flows can terminate job flows near the end of a
     billable hour (#319)
   * audit_usage breaks down job flows by pool (#239)
   * Various tools (e.g. audit_usage) get list of job flows correctly (#346)

v0.3.1, 2011-12-20 -- Nooooo there were bugs!
 * Instance-type command-line arguments always override mrjob.conf (Issue #311)
 * Fixed crash in mrjob.tools.emr.audit_usage (Issue #315)
 * Tests now use unittest; python setup.py test now works (Issue #292)

v0.3.0, 2011-12-07 -- Worth the wait
 * Configuration:
   * Saner mrjob.conf locations (Issue #97):
     * ~/.mrjob is deprecated in favor of ~/.mrjob.conf
     * searching in PYTHONPATH is deprecated
     * MRJOB_CONF environment variable for custom paths
 * Defining Jobs (MRJob):
   * Combiner support (Issue #74)
   * *_init() and *_final() methods for mappers, combiners, and reducers
     (Issue #124)
   * mapper/combiner/reducer methods no longer need to contain a yield
     statement if they emit no data
   * Protocols:
     * Protocols can be anything with read() and write() methods, and are
       instances by default (Issue #229)
     * Set protocols with the *_PROTOCOL attributes or by re-defining the
       *_protocol() methods
     * Built-in protocol classes cache the encoded and decoded value of the
       last key for faster decoding during reducing (Issue #230)
     * --*protocol switches and aliases are deprecated (Issue #106)
   * Set Hadoop formats with HADOOP_*_FORMAT attributes or the hadoop_*_format()
     methods (Issue #241)
     * --hadoop-*-format switches are deprecated
     * Hadoop formats can no longer be set from mrjob.conf
   * Set jobconf with JOBCONF attribute or the jobconf() method (in addition
     to --jobconf)
   * Set Hadoop partitioner class with --partitioner, PARTITIONER, or
     partitioner() (Issue #6)
   * Custom option parsing (Issue #172)
   * Use mrjob.compat.get_jobconf_value() to get jobconf values from environment
 * Running jobs:
   * All modes:
     * All runners are Hadoop-version aware and use the correct jobconf and
       combiner invocation styles (Issue #111)
     * All types of URIs can be passed through to Hadoop (Issue #53)
     * Speed up steps with no mapper by using cat (Issue #5)
     * Stream compressed files with cat() method (Issue #17)
     * hadoop_bin, python_bin, and ssh_bin can now all take switches (Issue #96)
     * job_name_prefix option is gone (was deprecated)
     * Better cleanup (Issue #10):
       * Separate cleanup_on_failure option
       * More granular cleanup options
     * Cleaner handling of passthrough options (Issue #32)
   * emr mode:
     * job flow pooling (Issue #26)
     * vastly improved log fetching via SSH (Issue #2)
       * New tool: mrjob.tools.emr.fetch_logs
     * default Hadoop version on EMR is 0.20 (was 0.18)
     * ec2_instance_type option now only sets instance type for slave nodes
       when there are multiple EC2 instances (Issue #66)
     * New tool: mrjob.tools.emr.mrboss for running commands on all nodes and
       saving output locally
   * inline mode:
     * Supports cmdenv (Issue #136)
     * Passthrough options can now affect steps list (Issue #301)
   * local mode:
     * Runs 2 mappers and 2 reducers in parallel by default (Issue #228)
     * Preliminary Hadoop simulation for some jobconf variables (Issue #86)
 * Misc:
   * boto 2.0+ is now required (Issue #92)
   * Removed debian packaging (should be handled separately)

v0.2.8, 2011-09-07 -- Bugfixes and betas
 * Fix log parsing crash dealing with timeout errors
 * Make mr_travelling_salesman.py work with simplejson
 * Add emr_additional_info option, to support EMR beta features
 * Remove debian packaging (should be handled separately)
 * Fix crash when creating tmp bucket for job in us-east-1

v0.2.7, 2011-07-12 -- Hooray for interns!
 * All runner options can be set from the command line (Issue #121)
   * Including for mrjob.tools.emr.create_job_flow (Issue #142)
 * New EMR options:
   * availability_zone (Issue #72)
   * bootstrap_actions (Issue #69)
   * enable_emr_debugging (Issue #133)
 * Read counters from EMR log files (Issue #134)
 * Clean old files out of S3 with mrjob.tools.emr.s3_tmpwatch (Issue #9)
 * EMR parses and reports job failure due to steps timing out (Issue #15)
 * EMR bootstrap files are no longer made public on S3 (Issue #70)
 * mrjob.tools.emr.terminate_idle_job_flows handles custom hadoop streaming
   jars correctly (Issue #116)
 * LocalMRJobRunner separates out counters by step (Issue #28)
 * bootstrap_python_packages works regardless of tarball name (Issue #49)
 * mrjob always creates temp buckets in the correct AWS region (Issue #64)
 * Catch abuse of __main__ in jobs (Issue #78)
 * Added mr_travelling_salesman example

v0.2.6, 2011-05-24 -- Hadoop 0.20 in EMR, inline runner, and more
* Set Hadoop to run on EMR with --hadoop-version (Issue #71).
   * Default is still 0.18, but will change to 0.20 in mrjob v0.3.0.
 * New inline runner, for testing locally with a debugger
 * New --strict-protocols option, to catch unencodable data (Issue #76)
 * Added steps_python_bin option (for use with virtualenv)
 * mrjob no longer chokes when asked to run on an EMR job flow running
   Hadoop 0.20 (Issue #110)
 * mrjob no longer chokes on job flows with no LogUri (Issue #112)

v0.2.5, 2011-04-29 -- Hadoop input and output formats
 * Added hadoop_input/output_format options
 * You can now specify a custom Hadoop streaming jar (hadoop_streaming_jar)
 * extra args to hadoop now come before -mapper/-reducer on EMR, so
   that e.g. -libjar will work (worked in hadoop mode since v0.2.2)
 * hadoop mode now supports s3n:// URIs (Issue #53)

v0.2.4, 2011-03-09 -- fix bootstrapping mrjob
 * Fix bootstrapping of mrjob in hadoop and local mode (Issue #89)
 * SSH tunnels try to use the same port for the same job flow (Issue #67)
 * Added mr_postfix_bounce and mr_pegasos_svm to examples.
 * Retry on spurious 505s from EMR API

v0.2.3, 2011-02-24 -- boto compatibility
 * Fix incompatibility with boto 2.0b4 (Issue #91)

v0.2.2, 2011-02-15 -- GET/POST EMR issue
 * Use POST requests for most EMR queries (EMR was choking on large GETs)
 * find_probable_cause_of_failure() ignores transient errors (Issue #31)
 * --hadoop-arg now actually works (Issue #79)
   * on Hadoop, extra args are added first, so you can set e.g. -libjar
 * S3 buckets may now have . in their names
 * MRJob scripts now respect --quiet (Issue #84)
 * added --no-output option for MRJob scripts (Issue #81)
 * added --python-bin option (Issue #54)

v0.2.1, 2010-11-17 -- laststatechangereason bugfix
 * Don't assume EMR sets laststatechangereason

v0.2.0, 2010-11-15 -- Many bugfixes, Windows support
 * New Features/Changes:
   * EMRJobRunner now prints % of mappers and reducers completed when you
     enable the SSH tunnel.
   * Added mr_page_rank example
   * Added mrjob.tools.emr.audit_usage script (Issue #21)
   * You can specify alternate job owners with the "owner" option. Useful for
     auditing usage. (Issue #59)
   * The job_name_prefix option has been renamed to label (the old name still
     works but is deprecated)
   * bootstrap_cmds and bootstrap_scripts no longer automatically invoke sudo
 * Bugs Fixed/Cleanup:
   * bootstrap files no longer get uploaded to S3 twice (Issue #8)
   * When using add_file_option(), show_steps() can now see the local version
     of the file (Issue #45)
   * Now works on Windows (Issue #46)
   * No longer requires external jar, tar, or zip binaries (Issue #47)
   * mrjob-* scratch bucket is only created as needed (Issue #50)
   * Can now specify us-east-1 region explicitly (Issue #58)
   * mrjob.tools.emr.terminate_idle_job_flows leaves Hive jobs alone (Issue #60)

v0.1.0, 2010-10-28 -- Same code, better version. It's official!

v0.1.0-pre3, 2010-10-27 -- Pre-release to run Yelp code against
 * Added debian packaging
 * mrjob bootstrapping can now deal with symlinks in site-packages/mrjob
 * MRJobRunner.stream_output() can now be called multiple times

v0.1.0-pre2, 2010-10-25 -- Second pre-release after testing
 * Fixed small bugs that broke Python 2.5.1 and Python 2.7
 * Fixed reading mrjob.conf without yaml installed
 * Fix tests to work with modern simplejson and pipes.quote()
 * Auto-create temp bucket on S3 if we don't have one (Issue #16)
 * Auto-infer AWS region from bucket (Issue #7)
 * --steps now passes in all extra args (e.g. --protocol) (Issue #4)
 * Better docs

v0.1.0-pre1, 2010-10-21 -- Initial pre-release. YMMV!<|MERGE_RESOLUTION|>--- conflicted
+++ resolved
@@ -1,4 +1,3 @@
-<<<<<<< HEAD
 v0.7.0, 2019-10-18 -- fall cleaning
  * moved support for AWS and Google Cloud to extras_require (#1935)
    * use e.g. `pip install mrjob[aws]`
@@ -20,9 +19,6 @@
    * removed some examples that were difficult to test or maintain
  * mrjob audit-emr-usage no longer reads pre-v0.6.0 cluster pool names (#1815)
  * filesystem methods now have consistent arg naming
-=======
-v0.7.0, 2019-11-21 -- fall cleaning
->>>>>>> 5a56f47d
  * removed the following deprecated code:
    * runner options:
      * emr_api_params
@@ -59,7 +55,7 @@
      * parse_and_save_options()
      * read_file()
      * read_input()
-    * filesystems:
+   * filesystems:
      * arguments to CompositeFilesystem constructor (use add_fs())
      * useless local_tmp_dir arg to GCSFilesystem constructor
      * chunk_size arg to GCSFilesystem.put()
