# -*- coding: utf-8 -*-
# Copyright 2009-2016 Yelp and Contributors
# Copyright 2017 Yelp
#
# Licensed under the Apache License, Version 2.0 (the "License");
# you may not use this file except in compliance with the License.
# You may obtain a copy of the License at
#
# http://www.apache.org/licenses/LICENSE-2.0
#
# Unless required by applicable law or agreed to in writing, software
# distributed under the License is distributed on an "AS IS" BASIS,
# WITHOUT WARRANTIES OR CONDITIONS OF ANY KIND, either express or implied.
# See the License for the specific language governing permissions and
# limitations under the License.
"""Tests for EMRJobRunner"""
import copy
import getpass
import json
import os
import os.path
import posixpath
import sys
import time
from datetime import datetime
from datetime import timedelta
from io import BytesIO

import boto3

import mrjob
import mrjob.emr
from mrjob.compat import version_gte
from mrjob.emr import EMRJobRunner
from mrjob.emr import _3_X_SPARK_BOOTSTRAP_ACTION
from mrjob.emr import _3_X_SPARK_SUBMIT
from mrjob.emr import _4_X_COMMAND_RUNNER_JAR
from mrjob.emr import _DEFAULT_IMAGE_VERSION
from mrjob.emr import _MAX_HOURS_IDLE_BOOTSTRAP_ACTION_PATH
from mrjob.emr import _PRE_4_X_STREAMING_JAR
from mrjob.emr import _attempt_to_acquire_lock
from mrjob.emr import _decode_configurations_from_api
from mrjob.emr import _lock_acquire_step_1
from mrjob.emr import _lock_acquire_step_2
from mrjob.emr import _list_all_steps
from mrjob.emr import _yield_all_bootstrap_actions
from mrjob.emr import _yield_all_clusters
from mrjob.emr import _yield_all_instance_groups
from mrjob.emr import filechunkio
from mrjob.job import MRJob
from mrjob.parse import parse_s3_uri
from mrjob.pool import _pool_hash_and_name
from mrjob.py2 import PY2
from mrjob.py2 import StringIO
from mrjob.step import INPUT
from mrjob.step import OUTPUT
from mrjob.step import StepFailedException
from mrjob.tools.emr.audit_usage import _JOB_KEY_RE
from mrjob.util import cmd_line
from mrjob.util import log_to_stream

from tests.mockboto import DEFAULT_MAX_STEPS_RETURNED
from tests.mockboto import MockBotoTestCase
from tests.mockboto import MockEmrConnection
from tests.mockboto import MockEmrObject
from tests.mockssh import mock_ssh_dir
from tests.mockssh import mock_ssh_file
from tests.mr_hadoop_format_job import MRHadoopFormatJob
from tests.mr_jar_and_streaming import MRJarAndStreaming
from tests.mr_just_a_jar import MRJustAJar
from tests.mr_null_spark import MRNullSpark
from tests.mr_no_mapper import MRNoMapper
from tests.mr_sort_values import MRSortValues
from tests.mr_spark_jar import MRSparkJar
from tests.mr_spark_script import MRSparkScript
from tests.mr_streaming_and_spark import MRStreamingAndSpark
from tests.mr_two_step_job import MRTwoStepJob
from tests.mr_word_count import MRWordCount
from tests.py2 import Mock
from tests.py2 import TestCase
from tests.py2 import call
from tests.py2 import patch
from tests.py2 import skipIf
from tests.quiet import logger_disabled
from tests.quiet import no_handlers_for_logger
from tests.sandbox import mrjob_conf_patcher
from tests.test_hadoop import HadoopExtraArgsTestCase
from tests.test_local import _bash_wrap

try:
    import boto
    import boto.emr
    import boto.emr.connection
    import boto.exception
    boto  # quiet "redefinition of unused ..." warning from pyflakes
except ImportError:
    boto = None

# used to match command lines
if PY2:
    if sys.version_info < (2, 7):
        PYTHON_BIN = 'python2.6'
    else:
        PYTHON_BIN = 'python2.7'
else:
    PYTHON_BIN = 'python3'

# EMR configurations used for testing
# from http://docs.aws.amazon.com/ElasticMapReduce/latest/ReleaseGuide/emr-configure-apps.html  # noqa

# simple configuration
CORE_SITE_EMR_CONFIGURATION = dict(
    Classification='core-site',
    Properties={
        'hadoop.security.groups.cache.secs': '250',
    },
)

# nested configuration
HADOOP_ENV_EMR_CONFIGURATION = dict(
    Classification='hadoop-env',
    Configurations=[
        dict(
            Classification='export',
            Properties={
                'HADOOP_DATANODE_HEAPSIZE': '2048',
                'HADOOP_NAMENODE_OPTS': '-XX:GCTimeRatio=19',
            },
        ),
    ],
    Properties={},
)

# non-normalized version of HADOOP_ENV_EMR_CONFIGURATION
HADOOP_ENV_EMR_CONFIGURATION_VARIANT = dict(
    Classification='hadoop-env',
    Configurations=[
        dict(
            Classification='export',
            Configurations=[],
            Properties={
                'HADOOP_DATANODE_HEAPSIZE': 2048,
                'HADOOP_NAMENODE_OPTS': '-XX:GCTimeRatio=19',
            },
        ),
    ],
)


class EMRJobRunnerEndToEndTestCase(MockBotoTestCase):

    MRJOB_CONF_CONTENTS = {'runners': {'emr': {
        'check_cluster_every': 0.00,
        'cloud_fs_sync_secs': 0.00,
        'additional_emr_info': {'key': 'value'}
    }}}

    def test_end_to_end(self):
        # read from STDIN, a local file, and a remote file
        stdin = BytesIO(b'foo\nbar\n')

        local_input_path = os.path.join(self.tmp_dir, 'input')
        with open(local_input_path, 'wb') as local_input_file:
            local_input_file.write(b'bar\nqux\n')

        remote_input_path = 's3://walrus/data/foo'
        self.add_mock_s3_data({'walrus': {'data/foo': b'foo\n'}})

        # setup fake output
        self.mock_emr_output = {('j-MOCKCLUSTER0', 1): [
            b'1\t"qux"\n2\t"bar"\n', b'2\t"foo"\n5\tnull\n']}

        mr_job = MRHadoopFormatJob(['-r', 'emr', '-v',
                                    '-', local_input_path, remote_input_path,
                                    '--jobconf', 'x=y'])
        mr_job.sandbox(stdin=stdin)

        local_tmp_dir = None
        results = []

        mock_s3_fs_snapshot = copy.deepcopy(self.mock_s3_fs)

        with mr_job.make_runner() as runner:
            self.assertIsInstance(runner, EMRJobRunner)

            # make sure that initializing the runner doesn't affect S3
            # (Issue #50)
            self.assertEqual(mock_s3_fs_snapshot, self.mock_s3_fs)

            # make sure AdditionalInfo was JSON-ified from the config file.
            # checked now because you can't actually read it from the cluster
            # on real EMR.
            self.assertEqual(runner._opts['additional_emr_info'],
                             '{"key": "value"}')

            # keep track of which steps we waited for
            runner._wait_for_step_to_complete = Mock(
                wraps=runner._wait_for_step_to_complete)

            runner.run()

            for line in runner.stream_output():
                key, value = mr_job.parse_output_line(line)
                results.append((key, value))

            local_tmp_dir = runner._get_local_tmp_dir()
            # make sure cleanup hasn't happened yet
            self.assertTrue(os.path.exists(local_tmp_dir))
            self.assertTrue(any(runner.fs.ls(runner.get_output_dir())))

            cluster = runner._describe_cluster()

            name_match = _JOB_KEY_RE.match(cluster.name)
            self.assertEqual(name_match.group(1), 'mr_hadoop_format_job')
            self.assertEqual(name_match.group(2), getpass.getuser())

            # make sure our input and output formats are attached to
            # the correct steps
            emr_conn = runner.make_emr_conn()
            steps = _list_all_steps(emr_conn, runner.get_cluster_id())

            step_0_args = [a.value for a in steps[0].config.args]
            step_1_args = [a.value for a in steps[1].config.args]

            self.assertIn('-inputformat', step_0_args)
            self.assertNotIn('-outputformat', step_0_args)
            self.assertNotIn('-inputformat', step_1_args)
            self.assertIn('-outputformat', step_1_args)

            # make sure jobconf got through
            self.assertIn('-D', step_0_args)
            self.assertIn('x=y', step_0_args)
            self.assertIn('-D', step_1_args)
            # job overrides jobconf in step 1
            self.assertIn('x=z', step_1_args)

            # make sure mrjob.zip is created and uploaded as a bootstrap file
            self.assertTrue(os.path.exists(runner._mrjob_zip_path))
            self.assertIn(runner._mrjob_zip_path,
                          runner._upload_mgr.path_to_uri())
            self.assertIn(runner._mrjob_zip_path,
                          runner._bootstrap_dir_mgr.paths())

        self.assertEqual(sorted(results),
                         [(1, 'qux'), (2, 'bar'), (2, 'foo'), (5, None)])

        # make sure cleanup happens
        self.assertFalse(os.path.exists(local_tmp_dir))
        self.assertFalse(any(runner.fs.ls(runner.get_output_dir())))

        # job should get terminated
        emr_conn = runner.make_emr_conn()
        cluster_id = runner.get_cluster_id()
        for _ in range(10):
            emr_conn.simulate_progress(cluster_id)

        cluster = runner._describe_cluster()
        self.assertEqual(cluster.status.state, 'TERMINATED')

        # did we wait for steps in correct order? (regression test for #1316)
        step_ids = [
            c[0][0] for c in runner._wait_for_step_to_complete.call_args_list]
        self.assertEqual(step_ids, [step.id for step in steps])

    def test_failed_job(self):
        mr_job = MRTwoStepJob(['-r', 'emr', '-v'])
        mr_job.sandbox()

        self.add_mock_s3_data({'walrus': {}})
        self.mock_emr_failures = set([('j-MOCKCLUSTER0', 0)])

        with no_handlers_for_logger('mrjob.emr'):
            stderr = StringIO()
            log_to_stream('mrjob.emr', stderr)

            with mr_job.make_runner() as runner:
                self.assertIsInstance(runner, EMRJobRunner)

                self.assertRaises(StepFailedException, runner.run)
                self.assertIn('\n  FAILED\n',
                              stderr.getvalue())

                emr_conn = runner.make_emr_conn()
                cluster_id = runner.get_cluster_id()
                for _ in range(10):
                    emr_conn.simulate_progress(cluster_id)

                cluster = runner._describe_cluster()
                self.assertEqual(cluster.status.state,
                                 'TERMINATED_WITH_ERRORS')

            # job should get terminated on cleanup
            cluster_id = runner.get_cluster_id()
            for _ in range(10):
                emr_conn.simulate_progress(cluster_id)

        cluster = runner._describe_cluster()
        self.assertEqual(cluster.status.state, 'TERMINATED_WITH_ERRORS')

    def _test_cloud_tmp_cleanup(self, mode, tmp_len, log_len):
        self.add_mock_s3_data({'walrus': {'logs/j-MOCKCLUSTER0/1': b'1\n'}})
        stdin = BytesIO(b'foo\nbar\n')

        mr_job = MRTwoStepJob(['-r', 'emr', '-v',
                               '--cloud-log-dir', 's3://walrus/logs',
                               '-', '--cleanup', mode])
        mr_job.sandbox(stdin=stdin)

        with mr_job.make_runner() as runner:
            cloud_tmp_dir = runner._opts['cloud_tmp_dir']
            tmp_bucket, _ = parse_s3_uri(cloud_tmp_dir)

            runner.run()

            # this is set and unset before we can get at it unless we do this
            log_bucket, _ = parse_s3_uri(runner._s3_log_dir())

            list(runner.stream_output())

        conn = runner.fs.make_s3_conn()
        bucket = conn.get_bucket(tmp_bucket)
        self.assertEqual(len(list(bucket.list())), tmp_len)

        bucket = conn.get_bucket(log_bucket)
        self.assertEqual(len(list(bucket.list())), log_len)

    def test_cleanup_all(self):
        self._test_cloud_tmp_cleanup('ALL', 0, 0)

    def test_cleanup_tmp(self):
        self._test_cloud_tmp_cleanup('TMP', 0, 1)

    def test_cleanup_remote(self):
        self._test_cloud_tmp_cleanup('CLOUD_TMP', 0, 1)

    def test_cleanup_local(self):
        self._test_cloud_tmp_cleanup('LOCAL_TMP', 5, 1)

    def test_cleanup_logs(self):
        self._test_cloud_tmp_cleanup('LOGS', 5, 0)

    def test_cleanup_none(self):
        self._test_cloud_tmp_cleanup('NONE', 5, 1)

    def test_cleanup_combine(self):
        self._test_cloud_tmp_cleanup('LOGS,CLOUD_TMP', 0, 0)

    def test_cleanup_error(self):
        self.assertRaises(ValueError, self._test_cloud_tmp_cleanup,
                          'NONE,LOGS,CLOUD_TMP', 0, 0)
        self.assertRaises(ValueError, self._test_cloud_tmp_cleanup,
                          'GARBAGE', 0, 0)


class ExistingClusterTestCase(MockBotoTestCase):

    def test_attach_to_existing_cluster(self):
        emr_conn = EMRJobRunner(conf_paths=[]).make_emr_conn()
        # set log_uri to None, so that when we describe the cluster, it
        # won't have the loguri attribute, to test Issue #112
        cluster_id = emr_conn.run_jobflow(
            name='Development Cluster', log_uri=None,
            keep_alive=True, job_flow_role='fake-instance-profile',
            service_role='fake-service-role')

        stdin = BytesIO(b'foo\nbar\n')
        self.mock_emr_output = {(cluster_id, 1): [
            b'1\t"bar"\n1\t"foo"\n2\tnull\n']}

        mr_job = MRTwoStepJob(['-r', 'emr', '-v',
                               '--cluster-id', cluster_id])
        mr_job.sandbox(stdin=stdin)

        results = []
        with mr_job.make_runner() as runner:
            runner.run()

            # Issue 182: don't create the bootstrap script when
            # attaching to another cluster
            self.assertIsNone(runner._master_bootstrap_script_path)

            for line in runner.stream_output():
                key, value = mr_job.parse_output_line(line)
                results.append((key, value))

        self.assertEqual(sorted(results),
                         [(1, 'bar'), (1, 'foo'), (2, None)])

    def test_dont_take_down_cluster_on_failure(self):
        emr_conn = EMRJobRunner(conf_paths=[]).make_emr_conn()
        # set log_uri to None, so that when we describe the cluster, it
        # won't have the loguri attribute, to test Issue #112
        cluster_id = emr_conn.run_jobflow(
            name='Development Cluster', log_uri=None,
            keep_alive=True, job_flow_role='fake-instance-profile',
            service_role='fake-service-role')

        mr_job = MRTwoStepJob(['-r', 'emr', '-v',
                               '--cluster-id', cluster_id])
        mr_job.sandbox()

        self.add_mock_s3_data({'walrus': {}})
        self.mock_emr_failures = set([('j-MOCKCLUSTER0', 0)])

        with mr_job.make_runner() as runner:
            self.assertIsInstance(runner, EMRJobRunner)
            self.prepare_runner_for_ssh(runner)
            with logger_disabled('mrjob.emr'):
                self.assertRaises(StepFailedException, runner.run)

            emr_conn = runner.make_emr_conn()
            cluster_id = runner.get_cluster_id()
            for _ in range(10):
                emr_conn.simulate_progress(cluster_id)

            cluster = runner._describe_cluster()
            self.assertEqual(cluster.status.state, 'WAITING')

        # job shouldn't get terminated by cleanup
        emr_conn = runner.make_emr_conn()
        cluster_id = runner.get_cluster_id()
        for _ in range(10):
            emr_conn.simulate_progress(cluster_id)

        cluster = runner._describe_cluster()
        self.assertEqual(cluster.status.state, 'WAITING')


class VisibleToAllUsersTestCase(MockBotoTestCase):

    def test_defaults(self):
        cluster = self.run_and_get_cluster()
        self.assertEqual(cluster.visibletoallusers, 'true')

    def test_no_visible(self):
        cluster = self.run_and_get_cluster('--no-visible-to-all-users')
        self.assertEqual(cluster.visibletoallusers, 'false')

    def test_force_to_bool(self):
        # make sure mockboto doesn't always convert to bool
        self.assertRaises(boto.exception.EmrResponseError,
                          self.run_and_get_cluster,
                          '--emr-api-param', 'VisibleToAllUsers=1')

    def test_visible(self):
        cluster = self.run_and_get_cluster('--visible-to-all-users')
        self.assertTrue(cluster.visibletoallusers, 'true')

        VISIBLE_MRJOB_CONF = {'runners': {'emr': {
            'check_cluster_every': 0.00,
            'cloud_fs_sync_secs': 0.00,
            'visible_to_all_users': 1,  # should be True
        }}}

        with mrjob_conf_patcher(VISIBLE_MRJOB_CONF):
            visible_cluster = self.run_and_get_cluster()
            self.assertEqual(visible_cluster.visibletoallusers, 'true')


class SubnetTestCase(MockBotoTestCase):

    def test_defaults(self):
        cluster = self.run_and_get_cluster()
        self.assertEqual(
            getattr(cluster.ec2instanceattributes, 'ec2subnetid', None),
            None)

    def test_subnet_option(self):
        cluster = self.run_and_get_cluster('--subnet', 'subnet-ffffffff')
        self.assertEqual(
            getattr(cluster.ec2instanceattributes, 'ec2subnetid', None),
            'subnet-ffffffff')

    def test_empty_string_means_no_subnet(self):
        cluster = self.run_and_get_cluster('--subnet', '')
        self.assertEqual(
            getattr(cluster.ec2instanceattributes, 'ec2subnetid', None),
            None)


class IAMTestCase(MockBotoTestCase):

    def setUp(self):
        super(IAMTestCase, self).setUp()

        # wrap boto3.client() so we can see if it was called
        self.start(patch('boto3.client', wraps=boto3.client))

    def test_role_auto_creation(self):
        cluster = self.run_and_get_cluster()
        self.assertTrue(boto3.client.called)

        # check instance_profile
        instance_profile_name = (
            cluster.ec2instanceattributes.iaminstanceprofile)
        self.assertIsNotNone(instance_profile_name)
        self.assertTrue(instance_profile_name.startswith('mrjob-'))
        self.assertIn(instance_profile_name, self.mock_iam_instance_profiles)
        self.assertIn(instance_profile_name, self.mock_iam_roles)
        self.assertIn(instance_profile_name,
                      self.mock_iam_role_attached_policies)

        # check service_role
        service_role_name = cluster.servicerole
        self.assertIsNotNone(service_role_name)
        self.assertTrue(service_role_name.startswith('mrjob-'))
        self.assertIn(service_role_name, self.mock_iam_roles)
        self.assertIn(service_role_name,
                      self.mock_iam_role_attached_policies)

        # instance_profile and service_role should be distinct
        self.assertNotEqual(instance_profile_name, service_role_name)

        # run again, and see if we reuse the roles
        cluster2 = self.run_and_get_cluster()
        self.assertEqual(cluster2.ec2instanceattributes.iaminstanceprofile,
                         instance_profile_name)
        self.assertEqual(cluster2.servicerole, service_role_name)

    def test_iam_instance_profile_option(self):
        cluster = self.run_and_get_cluster(
            '--iam-instance-profile', 'EMR_EC2_DefaultRole')
        self.assertTrue(boto3.client.called)

        self.assertEqual(cluster.ec2instanceattributes.iaminstanceprofile,
                         'EMR_EC2_DefaultRole')

    def test_iam_service_role_option(self):
        cluster = self.run_and_get_cluster(
            '--iam-service-role', 'EMR_DefaultRole')
        self.assertTrue(boto3.client.called)

        self.assertEqual(cluster.servicerole, 'EMR_DefaultRole')

    def test_both_iam_options(self):
        cluster = self.run_and_get_cluster(
            '--iam-instance-profile', 'EMR_EC2_DefaultRole',
            '--iam-service-role', 'EMR_DefaultRole')

        # users with limited access may not be able to connect to the IAM API.
        # This gives them a plan B
        self.assertFalse(boto3.client.called)

        self.assertEqual(cluster.ec2instanceattributes.iaminstanceprofile,
                         'EMR_EC2_DefaultRole')
        self.assertEqual(cluster.servicerole, 'EMR_DefaultRole')

    def test_no_iam_access(self):
        ex = boto.exception.BotoServerError(403, 'Forbidden')
        self.assertIsInstance(boto3.client, Mock)
        boto3.client.side_effect = ex

        with logger_disabled('mrjob.emr'):
            cluster = self.run_and_get_cluster()

        self.assertTrue(boto3.client.called)

        self.assertEqual(cluster.ec2instanceattributes.iaminstanceprofile,
                         'EMR_EC2_DefaultRole')
        self.assertEqual(cluster.servicerole, 'EMR_DefaultRole')


class EMRAPIParamsTestCase(MockBotoTestCase):

    def test_param_set(self):
        cluster = self.run_and_get_cluster(
            '--emr-api-param', 'Test.API=a', '--emr-api-param', 'Test.API2=b')
        self.assertTrue('Test.API' in cluster._api_params)
        self.assertTrue('Test.API2' in cluster._api_params)
        self.assertEqual(cluster._api_params['Test.API'], 'a')
        self.assertEqual(cluster._api_params['Test.API2'], 'b')

    def test_param_unset(self):
        cluster = self.run_and_get_cluster(
            '--no-emr-api-param', 'Test.API',
            '--no-emr-api-param', 'Test.API2')
        self.assertTrue('Test.API' in cluster._api_params)
        self.assertTrue('Test.API2' in cluster._api_params)
        self.assertIsNone(cluster._api_params['Test.API'])
        self.assertIsNone(cluster._api_params['Test.API2'])

    def test_invalid_param(self):
        self.assertRaises(
            ValueError, self.run_and_get_cluster,
            '--emr-api-param', 'Test.API')

    def test_overrides(self):
        cluster = self.run_and_get_cluster(
            '--emr-api-param', 'VisibleToAllUsers=false',
            '--visible-to-all-users')
        self.assertEqual(cluster.visibletoallusers, 'false')

    def test_no_emr_api_param_command_line_switch(self):
        job = MRWordCount([
            '-r', 'emr',
            '--emr-api-param', 'Instances.Ec2SubnetId=someID',
            '--no-emr-api-param', 'VisibleToAllUsers'])

        with job.make_runner() as runner:
            self.assertEqual(runner._opts['emr_api_params'],
                             {'Instances.Ec2SubnetId': 'someID',
                              'VisibleToAllUsers': None})

    def test_no_emr_api_params_is_not_a_real_option(self):
        job = MRWordCount([
            '-r', 'emr',
            '--no-emr-api-param', 'VisibleToAllUsers'])

        self.assertNotIn('no_emr_api_params',
                         sorted(job.emr_job_runner_kwargs()))
        self.assertNotIn('no_emr_api_param',
                         sorted(job.emr_job_runner_kwargs()))

        with job.make_runner() as runner:
            self.assertNotIn('no_emr_api_params', sorted(runner._opts))
            self.assertNotIn('no_emr_api_param', sorted(runner._opts))
            self.assertEqual(runner._opts['emr_api_params'],
                             {'VisibleToAllUsers': None})

    def test_command_line_overrides_config(self):
        # want to make sure a nulled-out param in the config file
        # can't override a param set on the command line

        API_PARAMS_MRJOB_CONF = {'runners': {'emr': {
            'check_cluster_every': 0.00,
            'cloud_fs_sync_secs': 0.00,
            'emr_api_params': {
                'Instances.Ec2SubnetId': 'someID',
                'VisibleToAllUsers': None,
                'Name': 'eaten_by_a_whale',
            },
        }}}

        job = MRWordCount([
            '-r', 'emr',
            '--no-emr-api-param', 'Instances.Ec2SubnetId',
            '--emr-api-param', 'VisibleToAllUsers=true'])

        with mrjob_conf_patcher(API_PARAMS_MRJOB_CONF):
            with job.make_runner() as runner:
                self.assertEqual(runner._opts['emr_api_params'],
                                 {'Instances.Ec2SubnetId': None,
                                  'VisibleToAllUsers': 'true',
                                  'Name': 'eaten_by_a_whale'})

    def test_serialization(self):
        # we can now serialize data structures from mrjob.conf

        API_PARAMS_MRJOB_CONF = {'runners': {'emr': {
            'check_cluster_every': 0.00,
            'cloud_fs_sync_secs': 0.00,
            'emr_api_params': {
                'Foo': {'Bar': ['Baz', {'Qux': ['Quux', 'Quuux']}]}
            },
        }}}

        job = MRWordCount(['-r', 'emr'])
        job.sandbox()

        with mrjob_conf_patcher(API_PARAMS_MRJOB_CONF):
            with job.make_runner() as runner:
                runner._launch()

                api_params = runner._describe_cluster()._api_params
                self.assertEqual(
                    api_params.get('Foo.Bar.member.1'), 'Baz')
                self.assertEqual(
                    api_params.get('Foo.Bar.member.2.Qux.member.1'), 'Quux')
                self.assertEqual(
                    api_params.get('Foo.Bar.member.2.Qux.member.2'), 'Quuux')


class AMIAndHadoopVersionTestCase(MockBotoTestCase):

    def test_default(self):
        with self.make_runner() as runner:
            runner.run()
            self.assertEqual(runner.get_image_version(),
                             _DEFAULT_IMAGE_VERSION)
            self.assertEqual(runner.get_hadoop_version(), '2.7.3')

    def test_ami_version_1_0_no_longer_supported(self):
        with self.make_runner('--image-version', '1.0') as runner:
            self.assertRaises(boto.exception.EmrResponseError,
                              runner._launch)

    def test_ami_version_2_0(self):
        with self.make_runner('--image-version', '2.0') as runner:
            runner.run()
            self.assertEqual(runner.get_image_version(), '2.0.6')
            self.assertEqual(runner.get_hadoop_version(), '0.20.205')

    def test_latest_ami_version(self):
        # "latest" is no longer actually the latest version
        with self.make_runner('--image-version', 'latest') as runner:
            # we should translate "latest" ourselves (see #1269)
            self.assertEqual(runner._opts['image_version'], '2.4.2')
            runner.run()
            self.assertEqual(runner.get_image_version(), '2.4.2')
            self.assertEqual(runner.get_hadoop_version(), '1.0.3')

    def test_ami_version_3_0(self):
        with self.make_runner('--image-version', '3.0') as runner:
            runner.run()
            self.assertEqual(runner.get_image_version(), '3.0.4')
            self.assertEqual(runner.get_hadoop_version(), '2.2.0')

    def test_ami_version_3_8_0(self):
        with self.make_runner('--image-version', '3.8.0') as runner:
            runner.run()
            self.assertEqual(runner.get_image_version(), '3.8.0')
            self.assertEqual(runner.get_hadoop_version(), '2.4.0')

    def test_ami_version_4_0_0_via_release_label_option(self):
        # the way EMR wants us to set 4.x AMI versions
        with self.make_runner('--release-label', 'emr-4.0.0') as runner:
            runner.run()
            self.assertEqual(runner.get_image_version(), '4.0.0')
            self.assertEqual(runner.get_hadoop_version(), '2.6.0')

            cluster = runner._describe_cluster()
            self.assertEqual(getattr(cluster, 'releaselabel', ''),
                             'emr-4.0.0')
            self.assertEqual(getattr(cluster, 'requestedamiversion', ''), '')
            self.assertEqual(getattr(cluster, 'runningamiversion', ''), '')

    def test_ami_version_4_0_0_via_image_version_option(self):
        # mrjob should also be smart enough to handle this
        with self.make_runner('--image-version', '4.0.0') as runner:
            runner.run()
            self.assertEqual(runner.get_image_version(), '4.0.0')
            self.assertEqual(runner.get_hadoop_version(), '2.6.0')

            cluster = runner._describe_cluster()
            self.assertEqual(getattr(cluster, 'releaselabel', ''),
                             'emr-4.0.0')
            self.assertEqual(getattr(cluster, 'requestedamiversion', ''), '')
            self.assertEqual(getattr(cluster, 'runningamiversion', ''), '')

    def test_hadoop_version_option_does_nothing(self):
        with logger_disabled('mrjob.emr'):
            with self.make_runner('--hadoop-version', '1.2.3.4') as runner:
                runner.run()
                self.assertEqual(runner.get_image_version(),
                                 _DEFAULT_IMAGE_VERSION)
                self.assertEqual(runner.get_hadoop_version(), '2.7.3')


class AvailabilityZoneTestCase(MockBotoTestCase):

    MRJOB_CONF_CONTENTS = {'runners': {'emr': {
        'check_cluster_every': 0.00,
        'cloud_fs_sync_secs': 0.00,
        'zone': 'PUPPYLAND',
    }}}

    def test_availability_zone_config(self):
        with self.make_runner() as runner:
            runner.run()

            cluster = runner._describe_cluster()
            self.assertEqual(cluster.ec2instanceattributes.ec2availabilityzone,
                             'PUPPYLAND')


class EnableDebuggingTestCase(MockBotoTestCase):

    def test_debugging_works(self):
        with self.make_runner('--enable-emr-debugging') as runner:
            runner.run()

            emr_conn = runner.make_emr_conn()
            steps = _list_all_steps(emr_conn, runner.get_cluster_id())

            self.assertEqual(steps[0].name, 'Setup Hadoop Debugging')


class RegionTestCase(MockBotoTestCase):

    def test_default(self):
        runner = EMRJobRunner()
        self.assertEqual(runner._opts['region'], 'us-west-2')

    def test_explicit_region(self):
        runner = EMRJobRunner(region='us-east-1')
        self.assertEqual(runner._opts['region'], 'us-east-1')

    def test_cannot_be_empty(self):
        runner = EMRJobRunner(region='')
        self.assertEqual(runner._opts['region'], 'us-west-2')


class TmpBucketTestCase(MockBotoTestCase):

    def assert_new_tmp_bucket(self, location, **runner_kwargs):
        """Assert that if we create an EMRJobRunner with the given keyword
        args, it'll create a new tmp bucket with the given location
        constraint.
        """
        existing_bucket_names = set(self.mock_s3_fs)

        runner = EMRJobRunner(conf_paths=[], **runner_kwargs)
        runner._create_s3_tmp_bucket_if_needed()

        bucket_name, path = parse_s3_uri(runner._opts['cloud_tmp_dir'])

        self.assertTrue(bucket_name.startswith('mrjob-'))
        self.assertNotIn(bucket_name, existing_bucket_names)
        self.assertEqual(path, 'tmp/')

        self.assertEqual(self.mock_s3_fs[bucket_name]['location'], location)

    def test_default(self):
        self.assert_new_tmp_bucket('us-west-2')

    def test_us_west_1(self):
        self.assert_new_tmp_bucket('us-west-1',
                                   region='us-west-1')

    def test_us_east_1(self):
        # location should be blank
        self.assert_new_tmp_bucket('',
                                   region='us-east-1')

    def test_reuse_mrjob_bucket_in_same_region(self):
        self.add_mock_s3_data({'mrjob-1': {}}, location='us-west-2')

        runner = EMRJobRunner()
        self.assertEqual(runner._opts['cloud_tmp_dir'],
                         's3://mrjob-1/tmp/')

    def test_ignore_mrjob_bucket_in_different_region(self):
        # this tests 687
        self.add_mock_s3_data({'mrjob-1': {}}, location='')

        self.assert_new_tmp_bucket('us-west-2')

    def test_ignore_non_mrjob_bucket_in_different_region(self):
        self.add_mock_s3_data({'walrus': {}}, location='us-west-2')

        self.assert_new_tmp_bucket('us-west-2')

    def test_reuse_mrjob_bucket_in_us_east_1(self):
        # us-east-1 is special because the location "constraint" for its
        # buckets is '', not 'us-east-1'
        self.add_mock_s3_data({'mrjob-1': {}}, location='')

        runner = EMRJobRunner(region='us-east-1')

        self.assertEqual(runner._opts['cloud_tmp_dir'],
                         's3://mrjob-1/tmp/')

    def test_explicit_tmp_uri(self):
        self.add_mock_s3_data({'walrus': {}}, location='us-west-2')

        runner = EMRJobRunner(cloud_tmp_dir='s3://walrus/tmp/')

        self.assertEqual(runner._opts['cloud_tmp_dir'],
                         's3://walrus/tmp/')

    def test_cross_region_explicit_tmp_uri(self):
        self.add_mock_s3_data({'walrus': {}}, location='us-west-2')

        runner = EMRJobRunner(region='us-west-1',
                              cloud_tmp_dir='s3://walrus/tmp/')

        self.assertEqual(runner._opts['cloud_tmp_dir'],
                         's3://walrus/tmp/')

        # tmp bucket shouldn't influence region (it did in 0.4.x)
        self.assertEqual(runner._opts['region'], 'us-west-1')


class EC2InstanceGroupTestCase(MockBotoTestCase):

    maxDiff = None

    def _test_instance_groups(self, opts, **expected):
        """Run a job with the given option dictionary, and check for
        for instance, number, and optional bid price for each instance role.

        Specify expected instance group info like:

        <role>=(num_instances, instance_type, bid_price)
        """
        runner = EMRJobRunner(**opts)
        cluster_id = runner.make_persistent_cluster()

        emr_conn = runner.make_emr_conn()
        instance_groups = list(
            _yield_all_instance_groups(emr_conn, cluster_id))

        # convert actual instance groups to dicts. (This gets around any
        # assumptions about the order the API returns instance groups in;
        # see #1316)
        role_to_actual = {}
        for ig in instance_groups:
            info = dict(
                (field, getattr(ig, field, None))
                for field in ('bidprice', 'instancetype',
                              'market', 'requestedinstancecount'))

            role_to_actual[ig.instancegrouptype] = info

        # convert expected to dicts
        role_to_expected = {}
        for role, (num, instance_type, bid_price) in expected.items():
            info = dict(
                bidprice=(bid_price if bid_price else None),
                instancetype=instance_type,
                market=(u'SPOT' if bid_price else u'ON_DEMAND'),
                requestedinstancecount=str(num),
            )

            role_to_expected[role.upper()] = info

        self.assertEqual(role_to_actual, role_to_expected)

    def set_in_mrjob_conf(self, **kwargs):
        emr_opts = copy.deepcopy(self.MRJOB_CONF_CONTENTS)
        emr_opts['runners']['emr'].update(kwargs)
        patcher = mrjob_conf_patcher(emr_opts)
        patcher.start()
        self.addCleanup(patcher.stop)

    def test_defaults(self):
        self._test_instance_groups(
            {},
            master=(1, 'm1.medium', None))

    def test_instance_type_single_instance(self):
        self._test_instance_groups(
            {'instance_type': 'c1.xlarge'},
            master=(1, 'c1.xlarge', None))

    def test_instance_type_multiple_instances(self):
        self._test_instance_groups(
            {'instance_type': 'c1.xlarge', 'num_core_instances': 2},
            core=(2, 'c1.xlarge', None),
            master=(1, 'm1.medium', None))

    def test_explicit_master_and_core_instance_types(self):
        self._test_instance_groups(
            {'master_instance_type': 'm1.large'},
            master=(1, 'm1.large', None))

        self._test_instance_groups(
            {'core_instance_type': 'm2.xlarge',
             'num_core_instances': 2},
            core=(2, 'm2.xlarge', None),
            master=(1, 'm1.medium', None))

        self._test_instance_groups(
            {'master_instance_type': 'm1.large',
             'core_instance_type': 'm2.xlarge',
             'num_core_instances': 2},
            core=(2, 'm2.xlarge', None),
            master=(1, 'm1.large', None))

    def test_2_x_ami_defaults_single_node(self):
        # m1.small still works with Hadoop 1, and it's cheaper
        self._test_instance_groups(
            dict(image_version='2.4.11'),
            master=(1, 'm1.small', None))

    def test_2_x_ami_defaults_multiple_nodes(self):
        self._test_instance_groups(
            dict(image_version='2.4.11', num_core_instances=2),
            core=(2, 'm1.small', None),
            master=(1, 'm1.small', None))

    def test_release_label_hides_image_version(self):
        self._test_instance_groups(
            dict(release_label='emr-4.0.0', image_version='2.4.11'),
            master=(1, 'm1.medium', None))

    def test_spark_defaults_single_node(self):
        # Spark needs at least m1.large
        self._test_instance_groups(
            dict(image_version='4.0.0', applications=['Spark']),
            master=(1, 'm1.large', None))

    def test_spark_defaults_multiple_nodes(self):
        # Spark can get away with m1.medium for the resource manager
        self._test_instance_groups(
            dict(image_version='4.0.0',
                 applications=['Spark'],
                 num_core_instances=2),
            core=(2, 'm1.large', None),
            master=(1, 'm1.medium', None))

    def test_explicit_instance_types_take_precedence(self):
        self._test_instance_groups(
            {'instance_type': 'c1.xlarge',
             'master_instance_type': 'm1.large'},
            master=(1, 'm1.large', None))

        self._test_instance_groups(
            {'instance_type': 'c1.xlarge',
             'master_instance_type': 'm1.large',
             'core_instance_type': 'm2.xlarge',
             'num_core_instances': 2},
            core=(2, 'm2.xlarge', None),
            master=(1, 'm1.large', None))

    def test_cmd_line_opts_beat_mrjob_conf(self):
        # set instance_type in mrjob.conf, 1 instance
        self.set_in_mrjob_conf(instance_type='c1.xlarge')

        self._test_instance_groups(
            {},
            master=(1, 'c1.xlarge', None))

        self._test_instance_groups(
            {'master_instance_type': 'm1.large'},
            master=(1, 'm1.large', None))

        # set instance_type in mrjob.conf, 3 instances
        self.set_in_mrjob_conf(instance_type='c1.xlarge',
                               num_core_instances=2)

        self._test_instance_groups(
            {},
            core=(2, 'c1.xlarge', None),
            master=(1, 'm1.medium', None))

        self._test_instance_groups(
            {'master_instance_type': 'm1.large',
             'core_instance_type': 'm2.xlarge'},
            core=(2, 'm2.xlarge', None),
            master=(1, 'm1.large', None))

        # set master in mrjob.conf, 1 instance
        self.set_in_mrjob_conf(master_instance_type='m1.large')

        self._test_instance_groups(
            {},
            master=(1, 'm1.large', None))

        self._test_instance_groups(
            {'instance_type': 'c1.xlarge'},
            master=(1, 'c1.xlarge', None))

        # set master and slave in mrjob.conf, 2 instances
        self.set_in_mrjob_conf(master_instance_type='m1.large',
                               core_instance_type='m2.xlarge',
                               num_core_instances=2)

        self._test_instance_groups(
            {},
            core=(2, 'm2.xlarge', None),
            master=(1, 'm1.large', None))

        self._test_instance_groups(
            {'instance_type': 'c1.xlarge'},
            core=(2, 'c1.xlarge', None),
            master=(1, 'm1.large', None))

    def test_zero_core_instances(self):
        self._test_instance_groups(
            {'master_instance_type': 'c1.medium',
             'num_core_instances': 0},
            master=(1, 'c1.medium', None))

    def test_core_spot_instances(self):
        self._test_instance_groups(
            {'master_instance_type': 'm1.large',
             'core_instance_type': 'c1.medium',
             'core_instance_bid_price': '0.20',
             'num_core_instances': 5},
            core=(5, 'c1.medium', '0.20'),
            master=(1, 'm1.large', None))

    def test_core_on_demand_instances(self):
        self._test_instance_groups(
            {'master_instance_type': 'm1.large',
             'core_instance_type': 'c1.medium',
             'num_core_instances': 5},
            core=(5, 'c1.medium', None),
            master=(1, 'm1.large', None))

    def test_core_and_task_on_demand_instances(self):
        self._test_instance_groups(
            {'master_instance_type': 'm1.large',
             'core_instance_type': 'c1.medium',
             'num_core_instances': 5,
             'task_instance_type': 'm2.xlarge',
             'num_task_instances': 20,
             },
            core=(5, 'c1.medium', None),
            master=(1, 'm1.large', None),
            task=(20, 'm2.xlarge', None))

    def test_core_and_task_spot_instances(self):
        self._test_instance_groups(
            {'master_instance_type': 'm1.large',
             'core_instance_type': 'c1.medium',
             'core_instance_bid_price': '0.20',
             'num_core_instances': 10,
             'task_instance_type': 'm2.xlarge',
             'task_instance_bid_price': '1.00',
             'num_task_instances': 20,
             },
            core=(10, 'c1.medium', '0.20'),
            master=(1, 'm1.large', None),
            task=(20, 'm2.xlarge', '1.00'))

        self._test_instance_groups(
            {'master_instance_type': 'm1.large',
             'core_instance_type': 'c1.medium',
             'num_core_instances': 10,
             'task_instance_type': 'm2.xlarge',
             'task_instance_bid_price': '1.00',
             'num_task_instances': 20,
             },
            core=(10, 'c1.medium', None),
            master=(1, 'm1.large', None),
            task=(20, 'm2.xlarge', '1.00'))

    def test_master_and_core_spot_instances(self):
        self._test_instance_groups(
            {'master_instance_type': 'm1.large',
             'master_instance_bid_price': '0.50',
             'core_instance_type': 'c1.medium',
             'core_instance_bid_price': '0.20',
             'num_core_instances': 10,
             },
            core=(10, 'c1.medium', '0.20'),
            master=(1, 'm1.large', '0.50'))

    def test_master_spot_instance(self):
        self._test_instance_groups(
            {'master_instance_type': 'm1.large',
             'master_instance_bid_price': '0.50',
             },
            master=(1, 'm1.large', '0.50'))

    def test_zero_or_blank_bid_price_means_on_demand(self):
        self._test_instance_groups(
            {'master_instance_bid_price': '0',
             },
            master=(1, 'm1.medium', None))

        self._test_instance_groups(
            {'num_core_instances': 3,
             'core_instance_bid_price': '0.00',
             },
            core=(3, 'm1.medium', None),
            master=(1, 'm1.medium', None))

        self._test_instance_groups(
            {'num_core_instances': 3,
             'num_task_instances': 5,
             'task_instance_bid_price': '',
             },
            core=(3, 'm1.medium', None),
            master=(1, 'm1.medium', None),
            task=(5, 'm1.medium', None))

    def test_pass_invalid_bid_prices_through_to_emr(self):
        self.assertRaises(
            boto.exception.EmrResponseError,
            self._test_instance_groups,
            {'master_instance_bid_price': 'all the gold in California'})

    def test_task_type_defaults_to_core_type(self):
        self._test_instance_groups(
            {'core_instance_type': 'c1.medium',
             'num_core_instances': 5,
             'num_task_instances': 20,
             },
            core=(5, 'c1.medium', None),
            master=(1, 'm1.medium', None),
            task=(20, 'c1.medium', None))


### tests for error parsing ###

BUCKET = 'walrus'
BUCKET_URI = 's3://' + BUCKET + '/'

LOG_DIR = 'j-CLUSTERID/'

GARBAGE = b'GarbageGarbageGarbage\n'

TRACEBACK_START = b'Traceback (most recent call last):\n'

PY_EXCEPTION = b"""  File "<string>", line 1, in <module>
TypeError: 'int' object is not iterable
"""

CHILD_ERR_LINE = (
    b'2010-07-27 18:25:48,397 WARN'
    b' org.apache.hadoop.mapred.TaskTracker (main): Error running child\n')

JAVA_STACK_TRACE = b"""java.lang.OutOfMemoryError: Java heap space
        at org.apache.hadoop.mapred.IFile$Reader.readNextBlock(IFile.java:270)
        at org.apache.hadoop.mapred.IFile$Reader.next(IFile.java:332)
"""

HADOOP_ERR_LINE_PREFIX = (b'2010-07-27 19:53:35,451 ERROR'
                          b' org.apache.hadoop.streaming.StreamJob (main): ')

USEFUL_HADOOP_ERROR = (
    b'Error launching job , Output path already exists :'
    b' Output directory s3://yourbucket/logs/2010/07/23/ already exists'
    b' and is not empty')

BORING_HADOOP_ERROR = b'Job not Successful!'
TASK_ATTEMPTS_DIR = LOG_DIR + 'task-attempts/'

ATTEMPT_0_DIR = TASK_ATTEMPTS_DIR + 'attempt_201007271720_0001_m_000126_0/'
ATTEMPT_1_DIR = TASK_ATTEMPTS_DIR + 'attempt_201007271720_0001_m_000126_0/'


def make_input_uri_line(input_uri):
    return ("2010-07-27 17:55:29,400 INFO"
            " org.apache.hadoop.fs.s3native.NativeS3FileSystem (main):"
            " Opening '%s' for reading\n" % input_uri).encode('utf_8')


class TestEMREndpoints(MockBotoTestCase):

    def test_default_region(self):
        runner = EMRJobRunner(conf_paths=[])
        self.assertEqual(runner.make_emr_conn().host,
                         'elasticmapreduce.us-west-2.amazonaws.com')
        self.assertEqual(runner._opts['region'], 'us-west-2')

    def test_none_region(self):
        # blank region should be treated the same as no region
        runner = EMRJobRunner(conf_paths=[], region=None)
        self.assertEqual(runner.make_emr_conn().host,
                         'elasticmapreduce.us-west-2.amazonaws.com')
        self.assertEqual(runner._opts['region'], 'us-west-2')

    def test_blank_region(self):
        # blank region should be treated the same as no region
        runner = EMRJobRunner(conf_paths=[], region='')
        self.assertEqual(runner.make_emr_conn().host,
                         'elasticmapreduce.us-west-2.amazonaws.com')
        self.assertEqual(runner._opts['region'], 'us-west-2')

    def test_eu(self):
        runner = EMRJobRunner(conf_paths=[], region='EU')
        self.assertEqual(runner.make_emr_conn().host,
                         'elasticmapreduce.eu-west-1.amazonaws.com')

    def test_eu_case_insensitive(self):
        runner = EMRJobRunner(conf_paths=[], region='eu')
        self.assertEqual(runner.make_emr_conn().host,
                         'elasticmapreduce.eu-west-1.amazonaws.com')

    def test_us_east_1(self):
        runner = EMRJobRunner(conf_paths=[], region='us-east-1')
        self.assertEqual(runner.make_emr_conn().host,
                         'elasticmapreduce.us-east-1.amazonaws.com')

    def test_us_west_1(self):
        runner = EMRJobRunner(conf_paths=[], region='us-west-1')
        self.assertEqual(runner.make_emr_conn().host,
                         'elasticmapreduce.us-west-1.amazonaws.com')

    def test_us_west_1_case_insensitive(self):
        runner = EMRJobRunner(conf_paths=[], region='US-West-1')
        self.assertEqual(runner.make_emr_conn().host,
                         'elasticmapreduce.us-west-1.amazonaws.com')

    def test_ap_southeast_1(self):
        runner = EMRJobRunner(conf_paths=[], region='ap-southeast-1')
        self.assertEqual(runner.make_emr_conn().host,
                         'elasticmapreduce.ap-southeast-1.amazonaws.com')

    def test_previously_unknown_region(self):
        runner = EMRJobRunner(conf_paths=[], region='lolcatnia-1')
        self.assertEqual(runner.make_emr_conn().host,
                         'elasticmapreduce.lolcatnia-1.amazonaws.com')

    def test_explicit_endpoints(self):
        runner = EMRJobRunner(conf_paths=[], region='EU',
                              s3_endpoint='s3-proxy', emr_endpoint='emr-proxy')
        self.assertEqual(runner.make_emr_conn().host, 'emr-proxy')

    def test_ssl_fallback_host(self):
        runner = EMRJobRunner(conf_paths=[], region='us-west-1')

        with patch.object(MockEmrConnection, 'STRICT_SSL', True):
            emr_conn = runner.make_emr_conn()
            self.assertEqual(emr_conn.host,
                             'elasticmapreduce.us-west-1.amazonaws.com')
            # this should still work
            self.assertEqual(list(_yield_all_clusters(emr_conn)), [])
            # but it's only because we've switched to the alternate hostname
            self.assertEqual(emr_conn.host,
                             'us-west-1.elasticmapreduce.amazonaws.com')

        # without SSL issues, we should stay on the same endpoint
        emr_conn = runner.make_emr_conn()
        self.assertEqual(emr_conn.host,
                         'elasticmapreduce.us-west-1.amazonaws.com')

        self.assertEqual(list(_yield_all_clusters(emr_conn)), [])
        self.assertEqual(emr_conn.host,
                         'elasticmapreduce.us-west-1.amazonaws.com')


class TestSSHLs(MockBotoTestCase):

    def setUp(self):
        super(TestSSHLs, self).setUp()
        self.make_runner()

    def tearDown(self):
        super(TestSSHLs, self).tearDown()

    def make_runner(self):
        self.runner = EMRJobRunner(conf_paths=[])
        self.prepare_runner_for_ssh(self.runner)

    def test_ssh_ls(self):
        self.add_slave()

        mock_ssh_dir('testmaster', 'test')
        mock_ssh_file('testmaster', posixpath.join('test', 'one'), b'')
        mock_ssh_file('testmaster', posixpath.join('test', 'two'), b'')
        mock_ssh_dir('testmaster!testslave0', 'test')
        mock_ssh_file('testmaster!testslave0',
                      posixpath.join('test', 'three'), b'')

        self.assertEqual(
            sorted(self.runner.fs.ls('ssh://testmaster/test')),
            ['ssh://testmaster/test/one', 'ssh://testmaster/test/two'])

        self.assertEqual(
            list(self.runner.fs.ls('ssh://testmaster!testslave0/test')),
            ['ssh://testmaster!testslave0/test/three'])

        # ls() is a generator, so the exception won't fire until we list() it
        self.assertRaises(IOError, list,
                          self.runner.fs.ls('ssh://testmaster/does_not_exist'))


class TestNoBoto(TestCase):

    def setUp(self):
        self.blank_out_boto()

    def tearDown(self):
        self.restore_boto()

    def blank_out_boto(self):
        self._real_boto = mrjob.emr.boto
        mrjob.emr.boto = None
        mrjob.fs.s3.boto = None

    def restore_boto(self):
        mrjob.emr.boto = self._real_boto
        mrjob.fs.s3.boto = self._real_boto

    def test_init(self):
        # merely creating an EMRJobRunner should raise an exception
        # because it'll need to connect to S3 to set cloud_tmp_dir
        self.assertRaises(ImportError, EMRJobRunner, conf_paths=[])


class MasterBootstrapScriptTestCase(MockBotoTestCase):

    def test_usr_bin_env(self):
        runner = EMRJobRunner(conf_paths=[],
                              bootstrap_mrjob=True,
                              sh_bin='bash -e')

        runner._add_bootstrap_files_for_upload()

        self.assertIsNotNone(runner._master_bootstrap_script_path)
        self.assertTrue(os.path.exists(runner._master_bootstrap_script_path))

        with open(runner._master_bootstrap_script_path) as f:
            lines = [line.rstrip() for line in f]

        self.assertEqual(lines[0], '#!/usr/bin/env bash -e')

    def _test_create_master_bootstrap_script(
            self, image_version=None, expected_python_bin=PYTHON_BIN,
            expect_pip_binary=None):

        if expect_pip_binary is None:
            expect_pip_binary = (PYTHON_BIN == 'python2.6')

        # create a fake src tarball
        foo_py_path = os.path.join(self.tmp_dir, 'foo.py')
        with open(foo_py_path, 'w'):
            pass

        # use all the bootstrap options
        runner = EMRJobRunner(conf_paths=[],
                              image_version=image_version,
                              bootstrap=[
                                  expected_python_bin + ' ' +
                                  foo_py_path + '#bar.py',
                                  's3://walrus/scripts/ohnoes.sh#'],
                              bootstrap_mrjob=True)

        runner._add_bootstrap_files_for_upload()

        self.assertIsNotNone(runner._master_bootstrap_script_path)
        self.assertTrue(os.path.exists(runner._master_bootstrap_script_path))

        with open(runner._master_bootstrap_script_path) as f:
            lines = [line.rstrip() for line in f]

        self.assertEqual(lines[0], '#!/bin/sh -ex')

        # check PWD gets stored
        self.assertIn('__mrjob_PWD=$PWD', lines)

        # check for stdout -> stderr redirect
        self.assertIn('{', lines)
        self.assertIn('} 1>&2', lines)

        def assertScriptDownloads(path, name=None):
            uri = runner._upload_mgr.uri(path)
            name = runner._bootstrap_dir_mgr.name('file', path, name=name)

            if image_version and not version_gte(image_version, '4'):
                self.assertIn(
                    '  hadoop fs -copyToLocal %s $__mrjob_PWD/%s' % (
                        uri, name),
                    lines)
            else:
                self.assertIn(
                    '  aws s3 cp %s $__mrjob_PWD/%s' % (uri, name),
                    lines)

            self.assertIn(
                '  chmod a+x $__mrjob_PWD/%s' % (name,),
                lines)

        # check files get downloaded
        assertScriptDownloads(foo_py_path, 'bar.py')
        assertScriptDownloads('s3://walrus/scripts/ohnoes.sh')
        assertScriptDownloads(runner._mrjob_zip_path)

        # check scripts get run

        # bootstrap
        self.assertIn('  ' + expected_python_bin + ' $__mrjob_PWD/bar.py',
                      lines)
        self.assertIn('  $__mrjob_PWD/ohnoes.sh', lines)
        # bootstrap_mrjob
        mrjob_zip_name = runner._bootstrap_dir_mgr.name(
            'file', runner._mrjob_zip_path)
        self.assertIn("  __mrjob_PYTHON_LIB=$(" + expected_python_bin +
                      " -c 'from distutils.sysconfig import get_python_lib;"
                      " print(get_python_lib())')", lines)
        self.assertIn('  sudo unzip $__mrjob_PWD/' + mrjob_zip_name +
                      ' -d $__mrjob_PYTHON_LIB', lines)
        self.assertIn('  sudo ' + expected_python_bin + ' -m compileall -q -f'
                      ' $__mrjob_PYTHON_LIB/mrjob && true', lines)

    def test_create_master_bootstrap_script(self):
        # this tests 4.x
        self._test_create_master_bootstrap_script()

    def test_create_master_bootstrap_script_on_3_11_0_ami(self):
        self._test_create_master_bootstrap_script(
            image_version='3.11.0')

    def test_create_master_bootstrap_script_on_2_4_11_ami(self):
        self._test_create_master_bootstrap_script(
            image_version='2.4.11',
            expected_python_bin=('python2.7' if PY2 else PYTHON_BIN),
            expect_pip_binary=False)

    def test_create_master_bootstrap_script_on_2_4_2_ami(self):
        self._test_create_master_bootstrap_script(
            image_version='2.4.2',
            expected_python_bin=('python2.6' if PY2 else PYTHON_BIN),
            expect_pip_binary=PY2)

    def test_no_bootstrap_script_if_not_needed(self):
        runner = EMRJobRunner(conf_paths=[], bootstrap_mrjob=False,
                              bootstrap_python=False)

        runner._add_bootstrap_files_for_upload()
        self.assertIsNone(runner._master_bootstrap_script_path)

        # bootstrap actions don't figure into the master bootstrap script
        runner = EMRJobRunner(conf_paths=[],
                              bootstrap_mrjob=False,
                              bootstrap_actions=['foo', 'bar baz'],
                              bootstrap_python=False,
                              pool_clusters=False)

        runner._add_bootstrap_files_for_upload()
        self.assertIsNone(runner._master_bootstrap_script_path)

    def test_pooling_requires_bootstrap_script(self):
        # using pooling currently requires us to create a bootstrap script;
        # see #1503
        runner = EMRJobRunner(conf_paths=[],
                              bootstrap_mrjob=False,
                              bootstrap_python=False,
                              pool_clusters=True)

        runner._add_bootstrap_files_for_upload()
        self.assertIsNotNone(runner._master_bootstrap_script_path)

    def test_bootstrap_actions_get_added(self):
        bootstrap_actions = [
            ('s3://elasticmapreduce/bootstrap-actions/configure-hadoop'
             ' -m,mapred.tasktracker.map.tasks.maximum=1'),
            's3://foo/bar',
        ]

        runner = EMRJobRunner(conf_paths=[],
                              bootstrap_actions=bootstrap_actions,
                              cloud_fs_sync_secs=0.00)

        cluster_id = runner.make_persistent_cluster()

        emr_conn = runner.make_emr_conn()
        actions = list(_yield_all_bootstrap_actions(emr_conn, cluster_id))

        self.assertEqual(len(actions), 3)

        self.assertEqual(
            actions[0].scriptpath,
            's3://elasticmapreduce/bootstrap-actions/configure-hadoop')
        self.assertEqual(
            actions[0].args[0].value,
            '-m,mapred.tasktracker.map.tasks.maximum=1')
        self.assertEqual(actions[0].name, 'action 0')

        self.assertEqual(actions[1].scriptpath, 's3://foo/bar')
        self.assertEqual(actions[1].args, [])
        self.assertEqual(actions[1].name, 'action 1')

        # check for master bootstrap script
        self.assertTrue(actions[2].scriptpath.startswith('s3://mrjob-'))
        self.assertTrue(actions[2].scriptpath.endswith('b.py'))
        self.assertEqual(actions[2].args, [])
        self.assertEqual(actions[2].name, 'master')

        # make sure master bootstrap script is on S3
        self.assertTrue(runner.fs.exists(actions[2].scriptpath))

    def test_bootstrap_mrjob_uses_python_bin(self):
        # use all the bootstrap options
        runner = EMRJobRunner(conf_paths=[],
                              bootstrap_mrjob=True,
                              python_bin=['anaconda'])

        runner._add_bootstrap_files_for_upload()
        self.assertIsNotNone(runner._master_bootstrap_script_path)
        with open(runner._master_bootstrap_script_path, 'r') as f:
            content = f.read()

        self.assertIn('sudo anaconda -m compileall -q -f', content)

    def test_local_bootstrap_action(self):
        # make sure that local bootstrap action scripts get uploaded to S3
        action_path = os.path.join(self.tmp_dir, 'apt-install.sh')
        with open(action_path, 'w') as f:
            f.write('for $pkg in $@; do sudo apt-get install $pkg; done\n')

        bootstrap_actions = [
            action_path + ' python-scipy mysql-server']

        runner = EMRJobRunner(conf_paths=[],
                              bootstrap_actions=bootstrap_actions,
                              cloud_fs_sync_secs=0.00)

        cluster_id = runner.make_persistent_cluster()

        emr_conn = runner.make_emr_conn()
        actions = list(_yield_all_bootstrap_actions(emr_conn, cluster_id))

        self.assertEqual(len(actions), 2)

        self.assertTrue(actions[0].scriptpath.startswith('s3://mrjob-'))
        self.assertTrue(actions[0].scriptpath.endswith('/apt-install.sh'))
        self.assertEqual(actions[0].name, 'action 0')
        self.assertEqual(actions[0].args[0].value, 'python-scipy')
        self.assertEqual(actions[0].args[1].value, 'mysql-server')

        # check for master bootstrap script
        self.assertTrue(actions[1].scriptpath.startswith('s3://mrjob-'))
        self.assertTrue(actions[1].scriptpath.endswith('b.py'))
        self.assertEqual(actions[1].args, [])
        self.assertEqual(actions[1].name, 'master')

        # make sure master bootstrap script is on S3
        self.assertTrue(runner.fs.exists(actions[1].scriptpath))


class MasterNodeSetupScriptTestCase(MockBotoTestCase):

    def setUp(self):
        super(MasterNodeSetupScriptTestCase, self).setUp()
        self.start(patch('mrjob.emr.log'))

    def test_no_script_needed(self):
        runner = EMRJobRunner()

        runner._add_master_node_setup_files_for_upload()
        self.assertIsNone(runner._master_node_setup_script_path)
        self.assertEqual(runner._master_node_setup_mgr.paths(), set())

    def test_libjars(self):
        runner = EMRJobRunner(libjars=[
            'cookie.jar',
            's3://pooh/honey.jar',
            'file:///left/dora.jar',
        ])

        runner._add_master_node_setup_files_for_upload()
        self.assertIsNotNone(runner._master_node_setup_script_path)
        # don't need to manage file:/// URI
        self.assertEqual(
            runner._master_node_setup_mgr.paths(),
            set(['cookie.jar', 's3://pooh/honey.jar']))

        uploaded_paths = set(runner._upload_mgr.path_to_uri())
        self.assertIn('cookie.jar', uploaded_paths)

        with open(runner._master_node_setup_script_path, 'rb') as f:
            contents = f.read()

        self.assertTrue(contents.startswith(b'#!/bin/sh -ex\n'))
        self.assertIn(b'aws s3 cp ', contents)
        self.assertNotIn(b'hadoop fs -copyToLocal ', contents)
        self.assertIn(b'chmod a+x ', contents)
        self.assertIn(b'cookie.jar', contents)
        self.assertIn(b's3://pooh/honey.jar', contents)
        self.assertNotIn(b'dora.jar', contents)

    def test_3_x_ami(self):
        runner = EMRJobRunner(libjars=['cookie.jar'],
                              image_version='3.11.0')

        runner._add_master_node_setup_files_for_upload()
        self.assertIsNotNone(runner._master_node_setup_script_path)

        with open(runner._master_node_setup_script_path, 'rb') as f:
            contents = f.read()

        self.assertIn(b'hadoop fs -copyToLocal ', contents)
        self.assertNotIn(b'aws s3 cp ', contents)
        self.assertIn(b'cookie.jar', contents)

    def test_usr_bin_env(self):
        runner = EMRJobRunner(libjars=['cookie.jar'],
                              sh_bin=['bash'])

        runner._add_master_node_setup_files_for_upload()
        self.assertIsNotNone(runner._master_node_setup_script_path)

        with open(runner._master_node_setup_script_path, 'rb') as f:
            contents = f.read()

        self.assertTrue(contents.startswith(b'#!/usr/bin/env bash\n'))


class EMRNoMapperTestCase(MockBotoTestCase):

    def test_no_mapper(self):
        # read from STDIN, a local file, and a remote file
        stdin = BytesIO(b'foo\nbar\n')

        local_input_path = os.path.join(self.tmp_dir, 'input')
        with open(local_input_path, 'wb') as local_input_file:
            local_input_file.write(b'one fish two fish\nred fish blue fish\n')

        remote_input_path = 's3://walrus/data/foo'
        self.add_mock_s3_data({'walrus': {'data/foo': b'foo\n'}})

        # setup fake output
        self.mock_emr_output = {('j-MOCKCLUSTER0', 1): [
            b'1\t["blue", "one", "red", "two"]\n',
            b'4\t["fish"]\n']}

        mr_job = MRNoMapper(['-r', 'emr', '-v',
                             '-', local_input_path, remote_input_path])
        mr_job.sandbox(stdin=stdin)

        results = []

        with mr_job.make_runner() as runner:
            runner.run()

            for line in runner.stream_output():
                key, value = mr_job.parse_output_line(line)
                results.append((key, value))

        self.assertEqual(sorted(results),
                         [(1, ['blue', 'one', 'red', 'two']),
                          (4, ['fish'])])


class PoolMatchingTestCase(MockBotoTestCase):

    def make_pooled_cluster(self, name=None, minutes_ago=0, **kwargs):
        """Returns ``(runner, cluster_id)``. Set minutes_ago to set
        ``cluster.startdatetime`` to seconds before
        ``datetime.datetime.now()``."""
        runner = EMRJobRunner(pool_clusters=True,
                              pool_name=name,
                              **kwargs)
        cluster_id = runner.make_persistent_cluster()
        mock_cluster = self.mock_emr_clusters[cluster_id]

        mock_cluster.status.state = 'WAITING'
        start = datetime.now() - timedelta(minutes=minutes_ago)
        mock_cluster.status.timeline.creationdatetime = (
            start.strftime(boto.utils.ISO8601))
        return runner, cluster_id

    def get_cluster(self, job_args, job_class=MRTwoStepJob):
        mr_job = job_class(job_args)
        mr_job.sandbox()

        with mr_job.make_runner() as runner:
            self.prepare_runner_for_ssh(runner)
            runner.run()

            return runner.get_cluster_id()

    def assertJoins(self, cluster_id, job_args, job_class=MRTwoStepJob):
        actual_cluster_id = self.get_cluster(job_args, job_class=job_class)

        self.assertEqual(actual_cluster_id, cluster_id)

    def assertDoesNotJoin(self, cluster_id, job_args, job_class=MRTwoStepJob):

        actual_cluster_id = self.get_cluster(job_args, job_class=job_class)

        self.assertNotEqual(actual_cluster_id, cluster_id)

        # terminate the cluster created by this assert, to avoid
        # very confusing behavior (see Issue #331)
        emr_conn = EMRJobRunner(conf_paths=[]).make_emr_conn()
        emr_conn.terminate_jobflow(actual_cluster_id)

    def make_simple_runner(self, pool_name):
        """Make an EMRJobRunner that is ready to try to find a pool to join"""
        mr_job = MRTwoStepJob([
            '-r', 'emr', '-v', '--pool-clusters',
            '--pool-name', pool_name])
        mr_job.sandbox()
        runner = mr_job.make_runner()
        self.prepare_runner_for_ssh(runner)
        runner._prepare_for_launch()
        return runner

    def test_make_new_pooled_cluster(self):
        mr_job = MRTwoStepJob(['-r', 'emr', '-v', '--pool-clusters'])
        mr_job.sandbox()

        with mr_job.make_runner() as runner:
            self.prepare_runner_for_ssh(runner)
            runner.run()

            # Make sure that the runner made a pooling-enabled cluster
            emr_conn = runner.make_emr_conn()
            bootstrap_actions = list(_yield_all_bootstrap_actions(
                emr_conn, runner.get_cluster_id()))

            jf_hash, jf_name = _pool_hash_and_name(bootstrap_actions)
            self.assertEqual(jf_hash, runner._pool_hash())
            self.assertEqual(jf_name, runner._opts['pool_name'])

            emr_conn.simulate_progress(runner.get_cluster_id())
            cluster = runner._describe_cluster()
            self.assertEqual(cluster.status.state, 'WAITING')

    def test_join_pooled_cluster(self):
        _, cluster_id = self.make_pooled_cluster()

        self.assertJoins(cluster_id, [
            '-r', 'emr', '-v', '--pool-clusters'])

    def test_join_named_pool(self):
        _, cluster_id = self.make_pooled_cluster('pool1')

        self.assertJoins(cluster_id, [
            '-r', 'emr', '-v', '--pool-clusters',
            '--pool-name', 'pool1'])

    def test_join_anyway_if_i_say_so(self):
        _, cluster_id = self.make_pooled_cluster(image_version='2.0')

        self.assertJoins(cluster_id, [
            '-r', 'emr', '-v', '--pool-clusters',
            '--cluster-id', cluster_id,
            '--image-version', '2.2'])

    def test_pooling_with_image_version(self):
        _, cluster_id = self.make_pooled_cluster(image_version='2.0')

        self.assertJoins(cluster_id, [
            '-r', 'emr', '-v', '--pool-clusters',
            '--image-version', '2.0'])

    def test_pooling_with_image_version_prefix_major_minor(self):
        _, cluster_id = self.make_pooled_cluster(image_version='2.0.0')

        self.assertJoins(cluster_id, [
            '-r', 'emr', '-v', '--pool-clusters',
            '--image-version', '2.0'])

    def test_pooling_with_image_version_prefix_major(self):
        _, cluster_id = self.make_pooled_cluster(image_version='2.0.0')

        self.assertJoins(cluster_id, [
            '-r', 'emr', '-v', '--pool-clusters',
            '--image-version', '2'])

    def test_dont_join_pool_with_wrong_image_version(self):
        _, cluster_id = self.make_pooled_cluster(image_version='2.2')

        self.assertDoesNotJoin(cluster_id, [
            '-r', 'emr', '-v', '--pool-clusters',
            '--image-version', '2.0'])

    def test_pooling_with_4_x_ami_version(self):
        # this actually uses release label internally
        _, cluster_id = self.make_pooled_cluster(image_version='4.0.0')

        self.assertJoins(cluster_id, [
            '-r', 'emr', '-v', '--pool-clusters',
            '--image-version', '4.0.0'])

    def test_pooling_with_release_label(self):
        _, cluster_id = self.make_pooled_cluster(release_label='emr-4.0.0')

        self.assertJoins(cluster_id, [
            '-r', 'emr', '-v', '--pool-clusters',
            '--release-label', 'emr-4.0.0'])

    def test_dont_join_pool_with_wrong_release_label(self):
        _, cluster_id = self.make_pooled_cluster(release_label='emr-4.0.1')

        self.assertDoesNotJoin(cluster_id, [
            '-r', 'emr', '-v', '--pool-clusters',
            '--release-label', 'emr-4.0.0'])

    def test_dont_join_pool_without_release_label(self):
        _, cluster_id = self.make_pooled_cluster(image_version='2.2')

        self.assertDoesNotJoin(cluster_id, [
            '-r', 'emr', '-v', '--pool-clusters',
            '--release-label', 'emr-4.0.0'])

    def test_matching_release_label_and_ami_version(self):
        _, cluster_id = self.make_pooled_cluster(release_label='emr-4.0.0')

        self.assertJoins(cluster_id, [
            '-r', 'emr', '-v', '--pool-clusters',
            '--image-version', '4.0.0'])

    def test_non_matching_release_label_and_ami_version(self):
        _, cluster_id = self.make_pooled_cluster(release_label='emr-4.0.0')

        self.assertDoesNotJoin(cluster_id, [
            '-r', 'emr', '-v', '--pool-clusters',
            '--image-version', '2.2'])

    def test_release_label_hides_ami_version(self):
        _, cluster_id = self.make_pooled_cluster(release_label='emr-4.0.0')

        self.assertJoins(cluster_id, [
            '-r', 'emr', '-v', '--pool-clusters',
            '--release-label', 'emr-4.0.0',
            '--image-version', '1.0.0'])

    def test_matching_applications(self):
        _, cluster_id = self.make_pooled_cluster(
            image_version='4.0.0', applications=['Mahout'])

        self.assertJoins(cluster_id, [
            '-r', 'emr', '-v', '--pool-clusters',
            '--image-version', '4.0.0',
            '--application', 'Mahout'])

    def test_extra_applications_okay(self):
        _, cluster_id = self.make_pooled_cluster(
            image_version='4.0.0', applications=['Ganglia', 'Mahout'])

        self.assertJoins(cluster_id, [
            '-r', 'emr', '-v', '--pool-clusters',
            '--image-version', '4.0.0',
            '--application', 'Mahout'])

    def test_missing_applications_not_okay(self):
        _, cluster_id = self.make_pooled_cluster(
            image_version='4.0.0', applications=['Mahout'])

        self.assertDoesNotJoin(cluster_id, [
            '-r', 'emr', '-v', '--pool-clusters',
            '--image-version', '4.0.0',
            '--application', 'Ganglia',
            '--application', 'Mahout'])

    def test_application_matching_is_case_insensitive(self):
        _, cluster_id = self.make_pooled_cluster(
            image_version='4.0.0', applications=['Mahout'])

        self.assertJoins(cluster_id, [
            '-r', 'emr', '-v', '--pool-clusters',
            '--image-version', '4.0.0',
            '--application', 'mahout'])

    def test_matching_emr_configurations(self):
        _, cluster_id = self.make_pooled_cluster(
            image_version='4.0.0',
            emr_configurations=[HADOOP_ENV_EMR_CONFIGURATION])

        self.assertJoins(cluster_id, [
            '-r', 'emr', '--pool-clusters',
            '--image-version', '4.0.0',
            '--emr-configuration', json.dumps(HADOOP_ENV_EMR_CONFIGURATION),
        ])

    def test_missing_emr_configurations(self):
        _, cluster_id = self.make_pooled_cluster(
            image_version='4.0.0',
            emr_configurations=[HADOOP_ENV_EMR_CONFIGURATION])

        self.assertDoesNotJoin(cluster_id, [
            '-r', 'emr', '--pool-clusters',
            '--image-version', '4.0.0',
        ])

    def test_extra_emr_configuration(self):
        _, cluster_id = self.make_pooled_cluster(
            image_version='4.0.0')

        self.assertDoesNotJoin(cluster_id, [
            '-r', 'emr', '--pool-clusters',
            '--image-version', '4.0.0',
            '--emr-configuration', json.dumps(HADOOP_ENV_EMR_CONFIGURATION),
        ])

    def test_wrong_emr_configuration(self):
        _, cluster_id = self.make_pooled_cluster(
            image_version='4.0.0',
            emr_configurations=[HADOOP_ENV_EMR_CONFIGURATION])

        self.assertDoesNotJoin(cluster_id, [
            '-r', 'emr', '--pool-clusters',
            '--image-version', '4.0.0',
            '--emr-configuration', json.dumps(CORE_SITE_EMR_CONFIGURATION),
        ])

    def test_wrong_emr_configuration_ordering(self):
        _, cluster_id = self.make_pooled_cluster(
            image_version='4.0.0',
            emr_configurations=[CORE_SITE_EMR_CONFIGURATION,
                                HADOOP_ENV_EMR_CONFIGURATION])

        self.assertDoesNotJoin(cluster_id, [
            '-r', 'emr', '--pool-clusters',
            '--image-version', '4.0.0',
            '--emr-configuration', json.dumps(HADOOP_ENV_EMR_CONFIGURATION),
            '--emr-configuration', json.dumps(CORE_SITE_EMR_CONFIGURATION),
        ])

    def test_matching_subnet(self):
        _, cluster_id = self.make_pooled_cluster(
            subnet='subnet-ffffffff')

        self.assertJoins(cluster_id, [
            '-r', 'emr', '--pool-clusters',
            '--subnet', 'subnet-ffffffff'])

    def test_other_subnet(self):
        _, cluster_id = self.make_pooled_cluster(
            subnet='subnet-ffffffff')

        self.assertDoesNotJoin(cluster_id, [
            '-r', 'emr', '--pool-clusters',
            '--subnet', 'subnet-eeeeeeee'])

    def test_require_subnet(self):
        _, cluster_id = self.make_pooled_cluster()

        self.assertDoesNotJoin(cluster_id, [
            '-r', 'emr', '--pool-clusters',
            '--subnet', 'subnet-ffffffff'])

    def test_require_no_subnet(self):
        _, cluster_id = self.make_pooled_cluster(
            subnet='subnet-ffffffff')

        self.assertDoesNotJoin(cluster_id, [
            '-r', 'emr', '--pool-clusters'])

    def test_empty_string_subnet(self):
        # same as no subnet
        _, cluster_id = self.make_pooled_cluster()

        self.assertJoins(cluster_id, [
            '-r', 'emr', '--pool-clusters',
            '--subnet', ''])

    def test_pooling_with_additional_emr_info(self):
        info = '{"tomatoes": "actually a fruit!"}'
        _, cluster_id = self.make_pooled_cluster(
            additional_emr_info=info)

        self.assertJoins(cluster_id, [
            '-r', 'emr', '-v', '--pool-clusters',
            '--additional-emr-info', info])

    def test_dont_join_pool_with_wrong_additional_emr_info(self):
        info = '{"tomatoes": "actually a fruit!"}'
        _, cluster_id = self.make_pooled_cluster()

        self.assertDoesNotJoin(cluster_id, [
            '-r', 'emr', '-v', '--pool-clusters',
            '--additional-emr-info', info])

    def test_join_pool_with_same_instance_type_and_count(self):
        _, cluster_id = self.make_pooled_cluster(
            instance_type='m2.4xlarge',
            num_core_instances=20)

        self.assertJoins(cluster_id, [
            '-r', 'emr', '-v', '--pool-clusters',
            '--instance-type', 'm2.4xlarge',
            '--num-core-instances', '20'])

    def test_join_pool_with_more_of_same_instance_type(self):
        _, cluster_id = self.make_pooled_cluster(
            instance_type='m2.4xlarge',
            num_core_instances=20)

        self.assertJoins(cluster_id, [
            '-r', 'emr', '-v', '--pool-clusters',
            '--instance-type', 'm2.4xlarge',
            '--num-core-instances', '5'])

    def test_join_cluster_with_bigger_instances(self):
        _, cluster_id = self.make_pooled_cluster(
            instance_type='m2.4xlarge',
            num_core_instances=20)

        self.assertJoins(cluster_id, [
            '-r', 'emr', '-v', '--pool-clusters',
            '--instance-type', 'm1.medium',
            '--num-core-instances', '20'])

    def test_join_cluster_with_enough_cpu_and_memory(self):
        _, cluster_id = self.make_pooled_cluster(
            instance_type='c1.xlarge',
            num_core_instances=3)

        # join the pooled cluster even though it has less instances total,
        # since they're have enough memory and CPU
        self.assertJoins(cluster_id, [
            '-r', 'emr', '-v', '--pool-clusters',
            '--instance-type', 'm1.medium',
            '--num-core-instances', '10'])

    def test_dont_join_cluster_with_instances_with_too_little_memory(self):
        _, cluster_id = self.make_pooled_cluster(
            instance_type='c1.xlarge',
            num_core_instances=20)

        self.assertDoesNotJoin(cluster_id, [
            '-r', 'emr', '-v', '--pool-clusters',
            '--instance-type', 'm2.4xlarge',
            '--num-core-instances', '2'])

    def test_master_instance_has_to_be_big_enough(self):
        _, cluster_id = self.make_pooled_cluster(
            instance_type='c1.xlarge',
            num_core_instances=10)

        # We implicitly want a MASTER instance with c1.xlarge. The pooled
        # cluster has an m1.medium master instance and 9 c1.xlarge core
        # instances, which doesn't match.
        self.assertDoesNotJoin(cluster_id, [
            '-r', 'emr', '-v', '--pool-clusters',
            '--instance-type', 'c1.xlarge'])

    def test_unknown_instance_type_against_matching_pool(self):
        _, cluster_id = self.make_pooled_cluster(
            instance_type='a1.sauce',
            num_core_instances=10)

        self.assertJoins(cluster_id, [
            '-r', 'emr', '-v', '--pool-clusters',
            '--instance-type', 'a1.sauce',
            '--num-core-instances', '10'])

    def test_unknown_instance_type_against_pool_with_more_instances(self):
        _, cluster_id = self.make_pooled_cluster(
            instance_type='a1.sauce',
            num_core_instances=20)

        self.assertJoins(cluster_id, [
            '-r', 'emr', '-v', '--pool-clusters',
            '--instance-type', 'a1.sauce',
            '--num-core-instances', '10'])

    def test_unknown_instance_type_against_pool_with_less_instances(self):
        _, cluster_id = self.make_pooled_cluster(
            instance_type='a1.sauce',
            num_core_instances=5)

        self.assertDoesNotJoin(cluster_id, [
            '-r', 'emr', '-v', '--pool-clusters',
            '--instance-type', 'a1.sauce',
            '--num-core-instances', '10'])

    def test_unknown_instance_type_against_other_instance_types(self):
        _, cluster_id = self.make_pooled_cluster(
            instance_type='m2.4xlarge',
            num_core_instances=100)

        # for all we know, "a1.sauce" instances have even more memory and CPU
        # than m2.4xlarge
        self.assertDoesNotJoin(cluster_id, [
            '-r', 'emr', '-v', '--pool-clusters',
            '--instance-type', 'a1.sauce',
            '--num-core-instances', '2'])

    def test_can_join_cluster_with_same_bid_price(self):
        _, cluster_id = self.make_pooled_cluster(
            master_instance_bid_price='0.25')

        self.assertJoins(cluster_id, [
            '-r', 'emr', '-v', '--pool-clusters',
            '--master-instance-bid-price', '0.25'])

    def test_can_join_cluster_with_higher_bid_price(self):
        _, cluster_id = self.make_pooled_cluster(
            master_instance_bid_price='25.00')

        self.assertJoins(cluster_id, [
            '-r', 'emr', '-v', '--pool-clusters',
            '--master-instance-bid-price', '0.25'])

    def test_cant_join_cluster_with_lower_bid_price(self):
        _, cluster_id = self.make_pooled_cluster(
            master_instance_bid_price='0.25',
            num_core_instances=100)

        self.assertDoesNotJoin(cluster_id, [
            '-r', 'emr', '-v', '--pool-clusters',
            '--master-instance-bid-price', '25.00'])

    def test_on_demand_satisfies_any_bid_price(self):
        _, cluster_id = self.make_pooled_cluster()

        self.assertJoins(cluster_id, [
            '-r', 'emr', '-v', '--pool-clusters',
            '--master-instance-bid-price', '25.00'])

    def test_no_bid_price_satisfies_on_demand(self):
        _, cluster_id = self.make_pooled_cluster(
            master_instance_bid_price='25.00')

        self.assertDoesNotJoin(cluster_id, [
            '-r', 'emr', '-v', '--pool-clusters'])

    def test_core_and_task_instance_types(self):
        # a tricky test that mixes and matches different criteria
        _, cluster_id = self.make_pooled_cluster(
            core_instance_bid_price='0.25',
            task_instance_bid_price='25.00',
            task_instance_type='c1.xlarge',
            num_core_instances=2,
            num_task_instances=3)

        self.assertJoins(cluster_id, [
            '-r', 'emr', '-v', '--pool-clusters',
            '--num-core-instances', '2',
            '--num-task-instances', '10',  # more instances, but smaller
            '--core-instance-bid-price', '0.10',
            '--master-instance-bid-price', '77.77',
            '--task-instance-bid-price', '22.00'])

    def test_dont_join_full_cluster(self):
        dummy_runner, cluster_id = self.make_pooled_cluster()

        # fill the cluster
        self.mock_emr_clusters[cluster_id]._steps = 999 * [
            MockEmrObject(
                actiononfailure='CANCEL_AND_WAIT',
                config=MockEmrObject(args=[]),
                id='s-FAKE',
                name='dummy',
                status=MockEmrObject(
                    state='COMPLETED',
                    timeline=MockEmrObject(
                        enddatetime='definitely not none')))
        ]

        # a two-step job shouldn't fit
        self.assertDoesNotJoin(cluster_id, [
            '-r', 'emr', '-v', '--pool-clusters'],
            job_class=MRTwoStepJob)

    def test_join_almost_full_cluster(self):
        dummy_runner, cluster_id = self.make_pooled_cluster()

        # fill the cluster
        self.mock_emr_clusters[cluster_id]._steps = 999 * [
            MockEmrObject(
                actiononfailure='CANCEL_AND_WAIT',
                config=MockEmrObject(args=[]),
                id='s-FAKE',
                name='dummy',
                status=MockEmrObject(
                    state='COMPLETED',
                    timeline=MockEmrObject(
                        enddatetime='definitely not none')))
        ]

        # a one-step job should fit
        self.assertJoins(cluster_id, [
            '-r', 'emr', '-v', '--pool-clusters'],
            job_class=MRWordCount)

    def test_dont_join_full_cluster_256_step_limit(self):
        dummy_runner, cluster_id = self.make_pooled_cluster(
            image_version='2.4.7')

        # fill the cluster
        self.mock_emr_clusters[cluster_id]._steps = 255 * [
            MockEmrObject(
                actiononfailure='CANCEL_AND_WAIT',
                config=MockEmrObject(args=[]),
                id='s-FAKE',
                name='dummy',
                status=MockEmrObject(
                    state='COMPLETED',
                    timeline=MockEmrObject(
                        enddatetime='definitely not none')))
        ]

        # a two-step job shouldn't fit
        self.assertDoesNotJoin(cluster_id, [
            '-r', 'emr', '-v', '--pool-clusters',
            '--image-version', '2.4.7'],
            job_class=MRTwoStepJob)

    def test_join_almost_full_2_x_ami_cluster(self):
        dummy_runner, cluster_id = self.make_pooled_cluster(
            image_version='2.4.7')

        # fill the cluster
        self.mock_emr_clusters[cluster_id]._steps = 255 * [
            MockEmrObject(
                actiononfailure='CANCEL_AND_WAIT',
                config=MockEmrObject(args=[]),
                id='s-FAKE',
                name='dummy',
                status=MockEmrObject(
                    state='COMPLETED',
                    timeline=MockEmrObject(
                        enddatetime='definitely not none')))
        ]

        # a one-step job should fit
        self.assertJoins(cluster_id, [
            '-r', 'emr', '-v', '--pool-clusters', '--image-version', '2.4.7'],
            job_class=MRWordCount)

    def test_no_space_for_master_node_setup(self):
        dummy_runner, cluster_id = self.make_pooled_cluster()

        # fill the cluster
        self.mock_emr_clusters[cluster_id]._steps = 999 * [
            MockEmrObject(
                actiononfailure='CANCEL_AND_WAIT',
                config=MockEmrObject(args=[]),
                id='s-FAKE',
                name='dummy',
                status=MockEmrObject(
                    state='COMPLETED',
                    timeline=MockEmrObject(
                        enddatetime='definitely not none')))
        ]

        # --libjar makes this a two-step job, which won't fit
        self.assertDoesNotJoin(cluster_id, [
            '-r', 'emr', '-v', '--pool-clusters',
            '--libjar', 's3:///poohs-house/HUNNY.jar'],
            job_class=MRWordCount)

    def test_bearly_space_for_master_node_setup(self):
        dummy_runner, cluster_id = self.make_pooled_cluster()

        # fill the cluster
        self.mock_emr_clusters[cluster_id]._steps = 998 * [
            MockEmrObject(
                actiononfailure='CANCEL_AND_WAIT',
                config=MockEmrObject(args=[]),
                id='s-FAKE',
                name='dummy',
                status=MockEmrObject(
                    state='COMPLETED',
                    timeline=MockEmrObject(
                        enddatetime='definitely not none')))
        ]

        # now there's space for two steps
        self.assertJoins(cluster_id, [
            '-r', 'emr', '-v', '--pool-clusters',
            '--libjar', 's3://poohs-house/HUNNY.jar'],
            job_class=MRWordCount)

    def test_dont_join_idle_with_pending_steps(self):
        dummy_runner, cluster_id = self.make_pooled_cluster()

        cluster = self.mock_emr_clusters[cluster_id]

        cluster._steps = [
            MockEmrObject(
                actiononfailure='CANCEL_AND_WAIT',
                config=MockEmrObject(args=[]),
                name='dummy',
                status=MockEmrObject(state='PENDING'))]
        cluster.delay_progress_simulation = 100  # keep step PENDING

        self.assertDoesNotJoin(cluster_id,
                               ['-r', 'emr', '--pool-clusters'])

    def test_do_join_idle_with_cancelled_steps(self):
        dummy_runner, cluster_id = self.make_pooled_cluster()

        self.mock_emr_clusters[cluster_id].steps = [
            MockEmrObject(
                state='FAILED',
                name='step 1 of 2',
                actiononfailure='CANCEL_AND_WAIT',
                enddatetime='sometime in the past',
                args=[]),
            # step 2 never ran, so its enddatetime is not set
            MockEmrObject(
                state='CANCELLED',
                name='step 2 of 2',
                actiononfailure='CANCEL_AND_WAIT',
                args=[])
        ]

        self.assertJoins(cluster_id,
                         ['-r', 'emr', '--pool-clusters'])

    def test_dont_join_wrong_named_pool(self):
        _, cluster_id = self.make_pooled_cluster('pool1')

        self.assertDoesNotJoin(cluster_id, [
            '-r', 'emr', '-v', '--pool-clusters',
            '--pool-name', 'not_pool1'])

    def test_dont_join_wrong_mrjob_version(self):
        _, cluster_id = self.make_pooled_cluster()

        old_version = mrjob.__version__

        try:
            mrjob.__version__ = 'OVER NINE THOUSAAAAAND'

            self.assertDoesNotJoin(cluster_id, [
                '-r', 'emr', '--pool-clusters'])
        finally:
            mrjob.__version__ = old_version

    def test_dont_join_wrong_python_bin(self):
        _, cluster_id = self.make_pooled_cluster()

        self.assertDoesNotJoin(cluster_id, [
            '-r', 'emr', '--pool-clusters',
            '--python-bin', 'snake'])

    def test_versions_dont_matter_if_no_bootstrap_mrjob(self):
        _, cluster_id = self.make_pooled_cluster(
            bootstrap_mrjob=False)

        old_version = mrjob.__version__

        try:
            mrjob.__version__ = 'OVER NINE THOUSAAAAAND'

            self.assertJoins(cluster_id, [
                '-r', 'emr', '--pool-clusters',
                '--no-bootstrap-mrjob',
                '--python-bin', 'snake'])
        finally:
            mrjob.__version__ = old_version

    def test_join_similarly_bootstrapped_pool(self):
        _, cluster_id = self.make_pooled_cluster(
            bootstrap=['true'])

        self.assertJoins(cluster_id, [
            '-r', 'emr', '-v', '--pool-clusters',
            '--bootstrap', 'true'])

    def test_dont_join_differently_bootstrapped_pool(self):
        _, cluster_id = self.make_pooled_cluster()

        self.assertDoesNotJoin(cluster_id, [
            '-r', 'emr', '-v', '--pool-clusters',
            '--bootstrap', 'true'])

    def test_dont_join_differently_bootstrapped_pool_2(self):
        bootstrap_path = os.path.join(self.tmp_dir, 'go.sh')
        with open(bootstrap_path, 'w') as f:
            f.write('#!/usr/bin/sh\necho "hi mom"\n')

        _, cluster_id = self.make_pooled_cluster()

        self.assertDoesNotJoin(cluster_id, [
            '-r', 'emr', '-v', '--pool-clusters',
            '--bootstrap-action', bootstrap_path + ' a b c'])

    def test_pool_contention(self):
        _, cluster_id = self.make_pooled_cluster('robert_downey_jr')

        def runner_plz():
            mr_job = MRTwoStepJob([
                '-r', 'emr', '-v', '--pool-clusters',
                '--pool-name', 'robert_downey_jr'])
            mr_job.sandbox()
            runner = mr_job.make_runner()
            runner._prepare_for_launch()
            return runner

        runner_1 = runner_plz()
        runner_2 = runner_plz()

        self.assertEqual(runner_1._find_cluster(), cluster_id)
        self.assertEqual(runner_2._find_cluster(), None)

    def test_sorting_by_time(self):
        _, cluster_id_1 = self.make_pooled_cluster('pool1', minutes_ago=20)
        _, cluster_id_2 = self.make_pooled_cluster('pool1', minutes_ago=40)

        runner_1 = self.make_simple_runner('pool1')
        runner_2 = self.make_simple_runner('pool1')

        self.assertEqual(runner_1._find_cluster(), cluster_id_1)
        self.assertEqual(runner_2._find_cluster(), cluster_id_2)

    def test_sorting_by_cpu_hours(self):
        _, cluster_id_1 = self.make_pooled_cluster('pool1',
                                                   minutes_ago=40,
                                                   num_core_instances=2)
        _, cluster_id_2 = self.make_pooled_cluster('pool1',
                                                   minutes_ago=20,
                                                   num_core_instances=1)

        runner_1 = self.make_simple_runner('pool1')
        runner_2 = self.make_simple_runner('pool1')

        self.assertEqual(runner_1._find_cluster(), cluster_id_1)
        self.assertEqual(runner_2._find_cluster(), cluster_id_2)

    def test_dont_destroy_own_pooled_cluster_on_failure(self):
        # Issue 242: job failure shouldn't kill the pooled clusters
        mr_job = MRTwoStepJob(['-r', 'emr', '-v',
                               '--pool-clusters'])
        mr_job.sandbox()

        self.mock_emr_failures = set([('j-MOCKCLUSTER0', 0)])

        with mr_job.make_runner() as runner:
            self.assertIsInstance(runner, EMRJobRunner)
            self.prepare_runner_for_ssh(runner)
            with logger_disabled('mrjob.emr'):
                self.assertRaises(StepFailedException, runner.run)

            emr_conn = runner.make_emr_conn()
            cluster_id = runner.get_cluster_id()
            for _ in range(10):
                emr_conn.simulate_progress(cluster_id)

            cluster = runner._describe_cluster()
            self.assertEqual(cluster.status.state, 'WAITING')

        # job shouldn't get terminated by cleanup
        emr_conn = runner.make_emr_conn()
        cluster_id = runner.get_cluster_id()
        for _ in range(10):
            emr_conn.simulate_progress(cluster_id)

        cluster = runner._describe_cluster()
        self.assertEqual(cluster.status.state, 'WAITING')

    def test_dont_destroy_other_pooled_cluster_on_failure(self):
        # Issue 242: job failure shouldn't kill the pooled clusters
        _, cluster_id = self.make_pooled_cluster()

        self.mock_emr_failures = set([(cluster_id, 0)])

        mr_job = MRTwoStepJob(['-r', 'emr', '-v',
                               '--pool-clusters'])
        mr_job.sandbox()

        self.mock_emr_failures = set([('j-MOCKCLUSTER0', 0)])

        with mr_job.make_runner() as runner:
            self.assertIsInstance(runner, EMRJobRunner)
            self.prepare_runner_for_ssh(runner)
            with logger_disabled('mrjob.emr'):
                self.assertRaises(StepFailedException, runner.run)

            self.assertEqual(runner.get_cluster_id(), cluster_id)

            emr_conn = runner.make_emr_conn()
            for _ in range(10):
                emr_conn.simulate_progress(cluster_id)

            cluster = runner._describe_cluster()
            self.assertEqual(cluster.status.state, 'WAITING')

        # job shouldn't get terminated by cleanup
        emr_conn = runner.make_emr_conn()
        cluster_id = runner.get_cluster_id()
        for _ in range(10):
            emr_conn.simulate_progress(cluster_id)

        cluster = runner._describe_cluster()
        self.assertEqual(cluster.status.state, 'WAITING')

    def test_max_hours_idle_doesnt_affect_pool_hash(self):
        # max_hours_idle uses a bootstrap action, but it's not included
        # in the pool hash
        _, cluster_id = self.make_pooled_cluster()

        self.assertJoins(cluster_id, [
            '-r', 'emr', '--pool-clusters', '--max-hours-idle', '1'])

    def test_can_join_cluster_started_with_max_hours_idle(self):
        _, cluster_id = self.make_pooled_cluster(max_hours_idle=1)

        self.assertJoins(cluster_id, ['-r', 'emr', '--pool-clusters'])

    def test_can_join_cluster_with_same_key_pair(self):
        _, cluster_id = self.make_pooled_cluster(ec2_key_pair='EMR')

        self.assertJoins(
            cluster_id,
            ['-r', 'emr', '--ec2-key-pair', 'EMR', '--pool-clusters'])

    def test_cant_join_cluster_with_different_key_pair(self):
        _, cluster_id = self.make_pooled_cluster(ec2_key_pair='EMR')

        self.assertDoesNotJoin(
            cluster_id,
            ['-r', 'emr', '--ec2-key-pair', 'EMR2', '--pool-clusters'])

    def test_cant_join_cluster_with_missing_key_pair(self):
        _, cluster_id = self.make_pooled_cluster()

        self.assertDoesNotJoin(
            cluster_id,
            ['-r', 'emr', '--ec2-key-pair', 'EMR2', '--pool-clusters'])

    def test_ignore_key_pair_if_we_have_none(self):
        _, cluster_id = self.make_pooled_cluster(ec2_key_pair='EMR')

        self.assertJoins(
            cluster_id,
            ['-r', 'emr', '--pool-clusters'])

    def test_dont_join_cluster_without_spark(self):
        _, cluster_id = self.make_pooled_cluster()

        self.assertDoesNotJoin(
            cluster_id,
            ['-r', 'emr', '--pool-clusters'],
            job_class=MRNullSpark)

    def test_join_cluster_with_spark_3_x_ami(self):
        _, cluster_id = self.make_pooled_cluster(
            image_version='3.11.0',
            bootstrap_actions=[_3_X_SPARK_BOOTSTRAP_ACTION])

        self.assertJoins(
            cluster_id,
            ['-r', 'emr', '--pool-clusters', '--image-version', '3.11.0'],
            job_class=MRNullSpark)

    def test_join_cluster_with_spark_4_x_ami(self):
        _, cluster_id = self.make_pooled_cluster(
            image_version='4.7.2',
            applications=['Spark'])

        self.assertJoins(
            cluster_id,
            ['-r', 'emr', '--pool-clusters', '--image-version', '4.7.2'],
            job_class=MRNullSpark)

    def test_ignore_spark_bootstrap_action_on_4_x_ami(self):
        _, cluster_id = self.make_pooled_cluster(
            image_version='4.7.2',
            bootstrap_actions=[_3_X_SPARK_BOOTSTRAP_ACTION])

        self.assertDoesNotJoin(
            cluster_id,
            ['-r', 'emr', '--pool-clusters', '--image-version', '4.7.2'],
            job_class=MRNullSpark)

    def test_other_install_spark_bootstrap_action_on_3_x_ami(self):
        # has to be exactly the install-spark bootstrap action we expected
        _, cluster_id = self.make_pooled_cluster(
            image_version='3.11.0',
            bootstrap_actions=['s3://bucket/install-spark'])

        self.assertDoesNotJoin(
            cluster_id,
            ['-r', 'emr', '--pool-clusters', '--image-version', '3.11.0'],
            job_class=MRNullSpark)


class PoolingRecoveryTestCase(MockBotoTestCase):

    MRJOB_CONF_CONTENTS = {'runners': {'emr': {'pool_clusters': True}}}

    # for multiple failover test
    MAX_EMR_CONNECTIONS = 1000

    def make_pooled_cluster(self, **kwargs):
        cluster_id = EMRJobRunner(**kwargs).make_persistent_cluster()

        mock_cluster = self.mock_emr_clusters[cluster_id]
        mock_cluster.status.state = 'WAITING'

        return cluster_id

    def num_steps(self, cluster_id):
        return len(self.mock_emr_clusters[cluster_id]._steps)

    def test_join_healthy_cluster(self):
        cluster_id = self.make_pooled_cluster()

        job = MRTwoStepJob(['-r', 'emr'])
        job.sandbox()

        with job.make_runner() as runner:
            runner.run()

            self.assertEqual(self.num_steps(cluster_id), 2)
            self.assertEqual(runner.get_cluster_id(), cluster_id)

    def test_launch_new_cluster_after_self_termination(self):
        cluster_id = self.make_pooled_cluster()
        self.mock_emr_self_termination.add(cluster_id)

        job = MRTwoStepJob(['-r', 'emr'])
        job.sandbox()

        with job.make_runner() as runner:
            runner.run()

            # tried to add steps to pooled cluster, had to try again
            self.assertEqual(self.num_steps(cluster_id), 2)

            self.assertNotEqual(runner.get_cluster_id(), cluster_id)
            self.assertEqual(self.num_steps(runner.get_cluster_id()), 2)

    def test_join_pooled_cluster_after_self_termination(self):
        # cluster 1 should be preferable
        cluster1_id = self.make_pooled_cluster(num_core_instances=20)
        self.mock_emr_self_termination.add(cluster1_id)
        cluster2_id = self.make_pooled_cluster()

        job = MRTwoStepJob(['-r', 'emr'])
        job.sandbox()

        with job.make_runner() as runner:
            runner.run()

            self.assertEqual(self.num_steps(cluster1_id), 2)

            self.assertEqual(runner.get_cluster_id(), cluster2_id)
            self.assertEqual(self.num_steps(cluster2_id), 2)

    def test_multiple_failover(self):
        cluster_ids = []
        for _ in range(10):
            cluster_id = self.make_pooled_cluster()
            self.mock_emr_self_termination.add(cluster_id)

        job = MRTwoStepJob(['-r', 'emr'])
        job.sandbox()

        with job.make_runner() as runner:
            runner.run()

            for cluster_id in cluster_ids:
                self.assertEqual(self.num_steps(cluster_id), 2)

            self.assertNotIn(runner.get_cluster_id(), cluster_ids)
            self.assertEqual(self.num_steps(runner.get_cluster_id()), 2)

    def test_dont_recover_with_explicit_cluster_id(self):
        cluster_id = self.make_pooled_cluster()
        self.mock_emr_self_termination.add(cluster_id)

        job = MRTwoStepJob(['-r', 'emr', '--cluster-id', cluster_id])
        job.sandbox()

        with job.make_runner() as runner:
            self.assertRaises(StepFailedException, runner.run)

            self.assertEqual(self.num_steps(cluster_id), 2)

    def test_dont_recover_from_user_termination(self):
        cluster_id = self.make_pooled_cluster()

        job = MRTwoStepJob(['-r', 'emr'])
        job.sandbox()

        with job.make_runner() as runner:
            # don't have a mockboto hook for termination of cluster
            # during run(), so running the two halves of run() separately
            runner._launch()

            self.assertEqual(runner.get_cluster_id(), cluster_id)
            self.assertEqual(self.num_steps(cluster_id), 2)

            self.connect_emr().terminate_jobflow(cluster_id)

            self.assertRaises(StepFailedException, runner._finish_run)

    def test_dont_recover_from_created_cluster_self_terminating(self):
        job = MRTwoStepJob(['-r', 'emr'])
        job.sandbox()

        with job.make_runner() as runner:
            runner._launch()

            cluster_id = runner.get_cluster_id()
            self.assertEqual(self.num_steps(cluster_id), 2)
            self.mock_emr_self_termination.add(cluster_id)

            self.assertRaises(StepFailedException, runner._finish_run)

    def test_dont_recover_from_step_failure(self):
        cluster_id = self.make_pooled_cluster()
        self.mock_emr_failures = set([(cluster_id, 0)])

        job = MRTwoStepJob(['-r', 'emr'])
        job.sandbox()

        with job.make_runner() as runner:
            self.assertRaises(StepFailedException, runner.run)

            self.assertEqual(runner.get_cluster_id(), cluster_id)

    def test_cluster_info_cache_gets_cleared(self):
        cluster_id = self.make_pooled_cluster()

        self.mock_emr_self_termination.add(cluster_id)

        job = MRTwoStepJob(['-r', 'emr'])
        job.sandbox()

        with job.make_runner() as runner:
            runner._launch()

            self.assertEqual(runner.get_cluster_id(), cluster_id)
            addr = runner._address_of_master()

            runner._finish_run()

            self.assertNotEqual(runner.get_cluster_id(), cluster_id)
            self.assertNotEqual(runner._address_of_master(), addr)


class PoolingDisablingTestCase(MockBotoTestCase):

    MRJOB_CONF_CONTENTS = {'runners': {'emr': {
        'check_cluster_every': 0.00,
        'cloud_fs_sync_secs': 0.00,
        'pool_clusters': True,
    }}}

    def test_can_turn_off_pooling_from_cmd_line(self):
        mr_job = MRTwoStepJob(['-r', 'emr', '-v', '--no-pool-clusters'])
        mr_job.sandbox()

        with mr_job.make_runner() as runner:
            self.prepare_runner_for_ssh(runner)
            runner.run()

            cluster = runner._describe_cluster()
            self.assertEqual(cluster.autoterminate, 'true')


class S3LockTestCase(MockBotoTestCase):

    def setUp(self):
        super(S3LockTestCase, self).setUp()
        self.make_buckets()

    def make_buckets(self):
        self.add_mock_s3_data({'locks': {
            'expired_lock': b'x',
        }}, datetime.utcnow() - timedelta(minutes=30))
        self.lock_uri = 's3://locks/some_lock'
        self.expired_lock_uri = 's3://locks/expired_lock'

    def test_lock(self):
        # Most basic test case
        runner = EMRJobRunner(conf_paths=[])

        self.assertEqual(
            True,
            _attempt_to_acquire_lock(runner.fs, self.lock_uri, 0, 'jf1'))

        self.assertEqual(
            False,
            _attempt_to_acquire_lock(runner.fs, self.lock_uri, 0, 'jf2'))

    def test_lock_expiration(self):
        runner = EMRJobRunner(conf_paths=[])

        did_lock = _attempt_to_acquire_lock(
            runner.fs, self.expired_lock_uri, 0, 'jf1',
            mins_to_expiration=5)
        self.assertEqual(True, did_lock)

    def test_key_race_condition(self):
        # Test case where one attempt puts the key in existence
        runner = EMRJobRunner(conf_paths=[])

        key = _lock_acquire_step_1(runner.fs, self.lock_uri, 'jf1')
        self.assertNotEqual(key, None)

        key2 = _lock_acquire_step_1(runner.fs, self.lock_uri, 'jf2')
        self.assertEqual(key2, None)

    def test_read_race_condition(self):
        # test case where both try to create the key
        runner = EMRJobRunner(conf_paths=[])

        key = _lock_acquire_step_1(runner.fs, self.lock_uri, 'jf1')
        self.assertNotEqual(key, None)

        # acquire the key by subversive means to simulate contention
        bucket_name, key_prefix = parse_s3_uri(self.lock_uri)
        bucket = runner.fs.get_bucket(bucket_name)
        key2 = bucket.get_key(key_prefix)

        # and take the lock!
        key2.set_contents_from_string(b'jf2')

        self.assertFalse(_lock_acquire_step_2(key, 'jf1'), 'Lock should fail')


class MaxHoursIdleTestCase(MockBotoTestCase):

    def assertRanIdleTimeoutScriptWith(self, runner, args):
        emr_conn = runner.make_emr_conn()
        cluster_id = runner.get_cluster_id()

        actions = list(_yield_all_bootstrap_actions(emr_conn, cluster_id))
        action = actions[-1]

        self.assertEqual(action.name, 'idle timeout')
        self.assertEqual(
            action.scriptpath,
            runner._upload_mgr.uri(_MAX_HOURS_IDLE_BOOTSTRAP_ACTION_PATH))
        self.assertEqual([arg.value for arg in action.args], args)

    def assertDidNotUseIdleTimeoutScript(self, runner):
        emr_conn = runner.make_emr_conn()
        cluster_id = runner.get_cluster_id()

        actions = list(_yield_all_bootstrap_actions(emr_conn, cluster_id))
        action_names = [a.name for a in actions]

        self.assertNotIn('idle timeout', action_names)
        # idle timeout script should not even be uploaded
        self.assertNotIn(_MAX_HOURS_IDLE_BOOTSTRAP_ACTION_PATH,
                         runner._upload_mgr.path_to_uri())

    def test_default(self):
        mr_job = MRWordCount(['-r', 'emr'])
        mr_job.sandbox()

        with mr_job.make_runner() as runner:
            runner.run()
            self.assertDidNotUseIdleTimeoutScript(runner)

    def test_non_persistent_cluster(self):
        mr_job = MRWordCount(['-r', 'emr', '--max-hours-idle', '1'])
        mr_job.sandbox()

        with mr_job.make_runner() as runner:
            runner.run()
            self.assertDidNotUseIdleTimeoutScript(runner)

    def test_persistent_cluster(self):
        mr_job = MRWordCount(['-r', 'emr', '--max-hours-idle', '0.01'])
        mr_job.sandbox()

        with mr_job.make_runner() as runner:
            runner.make_persistent_cluster()
            self.assertRanIdleTimeoutScriptWith(runner, ['36', '300'])

    def test_mins_to_end_of_hour(self):
        mr_job = MRWordCount(['-r', 'emr', '--max-hours-idle', '1',
                              '--mins-to-end-of-hour', '10'])
        mr_job.sandbox()

        with mr_job.make_runner() as runner:
            runner.make_persistent_cluster()
            self.assertRanIdleTimeoutScriptWith(runner, ['3600', '600'])

    def test_mins_to_end_of_hour_does_nothing_without_max_hours_idle(self):
        mr_job = MRWordCount(['-r', 'emr', '--mins-to-end-of-hour', '10'])
        mr_job.sandbox()

        with mr_job.make_runner() as runner:
            runner.make_persistent_cluster()
            self.assertDidNotUseIdleTimeoutScript(runner)

    def test_use_integers(self):
        mr_job = MRWordCount(['-r', 'emr', '--max-hours-idle', '1.000001',
                              '--mins-to-end-of-hour', '10.000001'])
        mr_job.sandbox()

        with mr_job.make_runner() as runner:
            runner.make_persistent_cluster()
            self.assertRanIdleTimeoutScriptWith(runner, ['3600', '600'])

    def pooled_clusters(self):
        mr_job = MRWordCount(['-r', 'emr', '--pool-clusters',
                              '--max-hours-idle', '0.5'])
        mr_job.sandbox()

        with mr_job.make_runner() as runner:
            runner.run()
            self.assertRanIdleTimeoutScriptWith(runner, ['1800', '300'])

    def test_bootstrap_script_is_actually_installed(self):
        self.assertTrue(os.path.exists(_MAX_HOURS_IDLE_BOOTSTRAP_ACTION_PATH))


class TestCatFallback(MockBotoTestCase):

    def test_s3_cat(self):
        self.add_mock_s3_data(
            {'walrus': {'one': b'one_text',
                        'two': b'two_text',
                        'three': b'three_text'}})

        runner = EMRJobRunner(cloud_tmp_dir='s3://walrus/tmp',
                              conf_paths=[])

        self.assertEqual(list(runner.fs.cat('s3://walrus/one')), [b'one_text'])

    def test_ssh_cat(self):
        runner = EMRJobRunner(conf_paths=[])
        self.prepare_runner_for_ssh(runner)
        mock_ssh_file('testmaster', 'etc/init.d', b'meow')

        ssh_cat_gen = runner.fs.cat(
            'ssh://testmaster/etc/init.d')
        self.assertEqual(list(ssh_cat_gen)[0].rstrip(), b'meow')
        self.assertRaises(
            IOError, list,
            runner.fs.cat('ssh://testmaster/does_not_exist'))

    def test_ssh_cat_errlog(self):
        # A file *containing* an error message shouldn't cause an error.
        runner = EMRJobRunner(conf_paths=[])
        self.prepare_runner_for_ssh(runner)

        error_message = b'cat: logs/err.log: No such file or directory\n'
        mock_ssh_file('testmaster', 'logs/err.log', error_message)
        self.assertEqual(
            list(runner.fs.cat('ssh://testmaster/logs/err.log')),
            [error_message])


class CleanupOptionsTestCase(MockBotoTestCase):

    def setUp(self):
        super(CleanupOptionsTestCase, self).setUp()

        self.start(patch.object(EMRJobRunner, '_cleanup_cloud_tmp'))
        self.start(patch.object(EMRJobRunner, '_cleanup_cluster'))
        self.start(patch.object(EMRJobRunner, '_cleanup_hadoop_tmp'))
        self.start(patch.object(EMRJobRunner, '_cleanup_job'))
        self.start(patch.object(EMRJobRunner, '_cleanup_local_tmp'))
        self.start(patch.object(EMRJobRunner, '_cleanup_logs'))

    def test_cleanup_all(self):
        r = EMRJobRunner(conf_paths=[])
        r.cleanup(mode='ALL')

        self.assertTrue(EMRJobRunner._cleanup_cloud_tmp.called)
        self.assertFalse(EMRJobRunner._cleanup_cluster.called)
        self.assertTrue(EMRJobRunner._cleanup_hadoop_tmp.called)
        self.assertFalse(EMRJobRunner._cleanup_job.called)
        self.assertTrue(EMRJobRunner._cleanup_local_tmp.called)
        self.assertTrue(EMRJobRunner._cleanup_logs.called)

    def test_cleanup_job(self):
        r = EMRJobRunner(conf_paths=[])
        r.cleanup(mode='JOB')

        self.assertFalse(EMRJobRunner._cleanup_cloud_tmp.called)
        self.assertFalse(EMRJobRunner._cleanup_cluster.called)
        self.assertFalse(EMRJobRunner._cleanup_hadoop_tmp.called)
        self.assertFalse(EMRJobRunner._cleanup_job.called)  # only on failure
        self.assertFalse(EMRJobRunner._cleanup_local_tmp.called)
        self.assertFalse(EMRJobRunner._cleanup_logs.called)

    def test_cleanup_none(self):
        r = EMRJobRunner(conf_paths=[])
        r.cleanup(mode='NONE')

        self.assertFalse(EMRJobRunner._cleanup_cloud_tmp.called)
        self.assertFalse(EMRJobRunner._cleanup_cluster.called)
        self.assertFalse(EMRJobRunner._cleanup_hadoop_tmp.called)
        self.assertFalse(EMRJobRunner._cleanup_job.called)  # only on failure
        self.assertFalse(EMRJobRunner._cleanup_local_tmp.called)
        self.assertFalse(EMRJobRunner._cleanup_logs.called)


class CleanupClusterTestCase(MockBotoTestCase):

    def _quick_runner(self):
        r = EMRJobRunner(conf_paths=[], ec2_key_pair_file='fake.pem',
                         pool_clusters=True)
        r._cluster_id = 'j-ESSEOWENS'
        r._address = 'Albuquerque, NM'
        r._ran_job = False
        return r

    def test_kill_cluster(self):
        with no_handlers_for_logger('mrjob.emr'):
            r = self._quick_runner()
            with patch.object(EMRJobRunner, 'make_emr_conn') as m:
                r._cleanup_cluster()
                self.assertTrue(m().terminate_jobflow.called)

    def test_kill_cluster_if_successful(self):
        # If they are setting up the cleanup to kill the cluster, mrjob should
        # kill the cluster independent of job success.
        with no_handlers_for_logger('mrjob.emr'):
            r = self._quick_runner()
            with patch.object(mrjob.emr.EMRJobRunner, 'make_emr_conn') as m:
                r._ran_job = True
                r._cleanup_cluster()
                self.assertTrue(m().terminate_jobflow.called)

    def test_kill_persistent_cluster(self):
        with no_handlers_for_logger('mrjob.emr'):
            r = self._quick_runner()
            with patch.object(mrjob.emr.EMRJobRunner, 'make_emr_conn') as m:
                r._opts['cluster_id'] = 'j-MOCKCLUSTER0'
                r._cleanup_cluster()
                self.assertTrue(m().terminate_jobflow.called)


class JobWaitTestCase(MockBotoTestCase):

    # A list of job ids that hold booleans of whether or not the job can
    # acquire a lock. Helps simulate mrjob.emr._attempt_to_acquire_lock.
    JOB_ID_LOCKS = {
        'j-fail-lock': False,
        'j-successful-lock': True,
        'j-brown': True,
        'j-epic-fail-lock': False
    }

    def setUp(self):
        super(JobWaitTestCase, self).setUp()
        self.future_mock_cluster_ids = []
        self.mock_cluster_ids = []
        self.sleep_counter = 0

        def side_effect_lock_uri(*args):
            return args[0]  # Return the only arg given to it.

        def side_effect_acquire_lock(*args):
            cluster_id = args[1]
            return self.JOB_ID_LOCKS[cluster_id]

        def side_effect_usable_clusters(*args, **kwargs):
            return [
                (cluster_id, 0) for cluster_id in self.mock_cluster_ids
                if cluster_id not in kwargs['exclude']]

        def side_effect_time_sleep(*args):
            self.sleep_counter += 1
            if self.future_mock_cluster_ids:
                cluster_id = self.future_mock_cluster_ids.pop(0)
                self.mock_cluster_ids.append(cluster_id)

        self.start(patch.object(EMRJobRunner, 'make_emr_conn'))
        self.start(patch.object(EMRJobRunner, '_usable_clusters',
                                side_effect=side_effect_usable_clusters))
        self.start(patch.object(EMRJobRunner, '_lock_uri',
                                side_effect=side_effect_lock_uri))
        self.start(patch.object(mrjob.emr, '_attempt_to_acquire_lock',
                                side_effect=side_effect_acquire_lock))
        self.start(patch.object(time, 'sleep',
                                side_effect=side_effect_time_sleep))

    def tearDown(self):
        super(JobWaitTestCase, self).tearDown()
        self.mock_cluster_ids = []
        self.future_mock_cluster_ids = []

    def test_no_waiting_for_job_pool_fail(self):
        self.mock_cluster_ids.append('j-fail-lock')

        runner = EMRJobRunner(conf_paths=[], pool_wait_minutes=0)
        cluster_id = runner._find_cluster()

        self.assertEqual(cluster_id, None)
        # sleep once after creating temp bucket
        self.assertEqual(self.sleep_counter, 1)

    def test_no_waiting_for_job_pool_success(self):
        self.mock_cluster_ids.append('j-fail-lock')
        runner = EMRJobRunner(conf_paths=[], pool_wait_minutes=0)
        cluster_id = runner._find_cluster()

        self.assertEqual(cluster_id, None)

    def test_acquire_lock_on_first_attempt(self):
        self.mock_cluster_ids.append('j-successful-lock')
        runner = EMRJobRunner(conf_paths=[], pool_wait_minutes=1)
        cluster_id = runner._find_cluster()

        self.assertEqual(cluster_id, 'j-successful-lock')
        self.assertEqual(self.sleep_counter, 1)

    def test_sleep_then_acquire_lock(self):
        self.mock_cluster_ids.append('j-fail-lock')
        self.future_mock_cluster_ids.append('j-successful-lock')
        runner = EMRJobRunner(conf_paths=[], pool_wait_minutes=1)
        cluster_id = runner._find_cluster()

        self.assertEqual(cluster_id, 'j-successful-lock')
        self.assertEqual(self.sleep_counter, 1)

    def test_timeout_waiting_for_cluster(self):
        self.mock_cluster_ids.append('j-fail-lock')
        self.future_mock_cluster_ids.append('j-epic-fail-lock')
        runner = EMRJobRunner(conf_paths=[], pool_wait_minutes=1)
        cluster_id = runner._find_cluster()

        self.assertEqual(cluster_id, None)
        self.assertEqual(self.sleep_counter, 3)


class PoolWaitMinutesOptionTestCase(MockBotoTestCase):

    def test_default_pool_wait_minutes(self):
        runner = self.make_runner('--no-conf')
        self.assertEqual(runner._opts['pool_wait_minutes'], 0)

    def test_pool_wait_minutes_from_mrjob_conf(self):
        # tests issue #1070
        MRJOB_CONF_WITH_POOL_WAIT_MINUTES = {'runners': {'emr': {
            'check_cluster_every': 0.00,
            'cloud_fs_sync_secs': 0.00,
            'pool_wait_minutes': 11,
        }}}

        with mrjob_conf_patcher(MRJOB_CONF_WITH_POOL_WAIT_MINUTES):
            runner = self.make_runner()
            self.assertEqual(runner._opts['pool_wait_minutes'], 11)

    def test_pool_wait_minutes_from_command_line(self):
        runner = self.make_runner('--pool-wait-minutes', '12')
        self.assertEqual(runner._opts['pool_wait_minutes'], 12)


class BuildStreamingStepTestCase(MockBotoTestCase):

    def setUp(self):
        super(BuildStreamingStepTestCase, self).setUp()

        self.start(patch(
            'mrjob.emr.EMRJobRunner._step_input_uris',
            return_value=['input']))

        self.start(patch(
            'mrjob.emr.EMRJobRunner._step_output_uri',
            return_value='output'))

        self.start(patch(
            'mrjob.emr.EMRJobRunner.get_image_version',
            return_value='3.7.0'))

        self.start(patch(
            'mrjob.emr.EMRJobRunner.get_hadoop_version',
            return_value='2.4.0'))

        self.start(patch(
            'mrjob.emr.EMRJobRunner._get_streaming_jar_and_step_arg_prefix',
            return_value=('streaming.jar', [])))

    def _get_streaming_step(self, step, **kwargs):
        runner = EMRJobRunner(
            mr_job_script='my_job.py',
            conf_paths=[],
            stdin=BytesIO(),
            **kwargs)

        runner._steps = [step]

        runner._add_job_files_for_upload()
        runner._add_master_node_setup_files_for_upload()

        with patch('boto.emr.StreamingStep', dict):
            return runner._build_streaming_step(0)

    def test_basic_mapper(self):
        ss = self._get_streaming_step(
            dict(type='streaming', mapper=dict(type='script')))

        self.assertEqual(ss['mapper'],
                         PYTHON_BIN + ' my_job.py --step-num=0 --mapper')
        self.assertEqual(ss['combiner'], None)
        self.assertEqual(ss['reducer'], None)

    def test_basic_reducer(self):
        ss = self._get_streaming_step(
            dict(type='streaming', reducer=dict(type='script')))

        self.assertEqual(ss['mapper'], 'cat')
        self.assertEqual(ss['combiner'], None)
        self.assertEqual(ss['reducer'],
                         PYTHON_BIN + ' my_job.py --step-num=0 --reducer')

        self.assertEqual(ss['jar'], 'streaming.jar')
        self.assertEqual(ss['step_args'][:1], ['-files'])  # no prefix

    def test_pre_filters(self):
        ss = self._get_streaming_step(
            dict(type='streaming',
                 mapper=dict(
                     type='script',
                     pre_filter='grep anything'),
                 combiner=dict(
                     type='script',
                     pre_filter='grep nothing'),
                 reducer=dict(
                     type='script',
                     pre_filter='grep something')))

        self.assertEqual(ss['mapper'],
                         "/bin/sh -ex -c 'grep anything | " +
                         PYTHON_BIN +
                         " my_job.py --step-num=0 --mapper'")
        self.assertEqual(ss['combiner'],
                         "/bin/sh -ex -c 'grep nothing | " +
                         PYTHON_BIN +
                         " my_job.py --step-num=0 --combiner'")
        self.assertEqual(ss['reducer'],
                         "/bin/sh -ex -c 'grep something | " +
                         PYTHON_BIN +
                         " my_job.py --step-num=0 --reducer'")

    def test_pre_filter_escaping(self):
        ss = self._get_streaming_step(
            dict(type='streaming',
                 mapper=dict(
                     type='script',
                     pre_filter=_bash_wrap("grep 'anything'"))))

        self.assertEqual(
            ss['mapper'],
            "/bin/sh -ex -c 'bash -c '\\''grep"
            " '\\''\\'\\'''\\''anything'\\''\\'\\'''\\'''\\'' | " +
            PYTHON_BIN +
            " my_job.py --step-num=0 --mapper'")
        self.assertEqual(
            ss['combiner'], None)
        self.assertEqual(
            ss['reducer'], None)

    def test_default_streaming_jar_and_step_arg_prefix(self):
        ss = self._get_streaming_step(
            dict(type='streaming', mapper=dict(type='script')))

        self.assertEqual(ss['jar'], 'streaming.jar')

        # step_args should be -files script_uri#script_name
        self.assertEqual(len(ss['step_args']), 2)
        self.assertEqual(ss['step_args'][0], '-files')
        self.assertTrue(ss['step_args'][1].endswith('#my_job.py'))

    def test_custom_streaming_jar_and_step_arg_prefix(self):
        # test integration with custom jar options. See
        # StreamingJarAndStepArgPrefixTestCase below.
        EMRJobRunner._get_streaming_jar_and_step_arg_prefix.return_value = (
            ('launch.jar', ['streaming', '-v']))

        ss = self._get_streaming_step(
            dict(type='streaming', mapper=dict(type='script')))

        self.assertEqual(ss['jar'], 'launch.jar')

        # step_args should be -files script_uri#script_name
        self.assertEqual(len(ss['step_args']), 4)
        self.assertEqual(ss['step_args'][:2], ['streaming', '-v'])
        self.assertEqual(ss['step_args'][2], '-files')
        self.assertTrue(ss['step_args'][3].endswith('#my_job.py'))

    def test_hadoop_args_for_step(self):
        self.start(patch(
            'mrjob.emr.EMRJobRunner._hadoop_args_for_step',
            return_value=['-libjars', '/home/hadoop/dora.jar',
                          '-D', 'foo=bar']))

        ss = self._get_streaming_step(
            dict(type='streaming', mapper=dict(type='script')))

        self.assertEqual(ss['jar'], 'streaming.jar')

        # step_args should be -files script_uri#script_name
        self.assertEqual(len(ss['step_args']), 6)
        self.assertEqual(ss['step_args'][0], '-files')
        self.assertTrue(ss['step_args'][1].endswith('#my_job.py'))
        self.assertEqual(
            ss['step_args'][2:],
            ['-libjars', '/home/hadoop/dora.jar',
             '-D', 'foo=bar'])


class LibjarPathsTestCase(MockBotoTestCase):

    def test_no_libjars(self):
        runner = EMRJobRunner()
        runner._add_master_node_setup_files_for_upload()

        self.assertEqual(runner._libjar_paths(), [])

    def test_libjars(self):
        runner = EMRJobRunner(libjars=[
            'cookie.jar',
            's3://pooh/honey.jar',
            'file:///left/dora.jar',
        ])
        runner._add_master_node_setup_files_for_upload()

        working_dir = runner._master_node_setup_working_dir()

        self.assertEqual(
            runner._libjar_paths(),
            [
                working_dir + '/cookie.jar',
                working_dir + '/honey.jar',
                '/left/dora.jar',
            ]
        )


class DefaultPythonBinTestCase(MockBotoTestCase):

    def test_default_ami(self):
        # this tests 4.x AMIs
        runner = EMRJobRunner()
        self.assertTrue(runner._opts['image_version'].startswith('4.'))
        self.assertEqual(runner._default_python_bin(), [PYTHON_BIN])

    def test_4_x_release_label(self):
        runner = EMRJobRunner(release_label='emr-4.0.0')
        self.assertEqual(runner._default_python_bin(), [PYTHON_BIN])

    def test_3_11_0_ami(self):
        runner = EMRJobRunner(image_version='3.11.0')
        self.assertEqual(runner._default_python_bin(), [PYTHON_BIN])

    def test_2_4_3_ami(self):
        runner = EMRJobRunner(image_version='2.4.3')
        if PY2:
            self.assertEqual(runner._default_python_bin(), ['python2.7'])
        else:
            self.assertEqual(runner._default_python_bin(), ['python3'])

    def test_2_4_2_ami(self):
        runner = EMRJobRunner(image_version='2.4.3')
        if PY2:
            self.assertEqual(runner._default_python_bin(), ['python2.7'])
        else:
            self.assertEqual(runner._default_python_bin(), ['python3'])

    def test_local_python_bin(self):
        # just make sure we don't break this
        runner = EMRJobRunner()
        self.assertEqual(runner._default_python_bin(local=True),
                         [sys.executable])


class StreamingJarAndStepArgPrefixTestCase(MockBotoTestCase):

    def launch_runner(self, *args):
        """make and launch runner, so cluster is created and files
        are uploaded."""
        runner = self.make_runner(*args)
        runner._launch()
        return runner

    def test_default(self):
        runner = self.launch_runner()
        self.assertEqual(runner._get_streaming_jar_and_step_arg_prefix(),
                         (_4_X_COMMAND_RUNNER_JAR, ['hadoop-streaming']))

    def test_pre_4_x_ami(self):
        runner = self.launch_runner('--image-version', '3.8.0')
        self.assertEqual(runner._get_streaming_jar_and_step_arg_prefix(),
                         (_PRE_4_X_STREAMING_JAR, []))

    def test_4_x_ami(self):
        runner = self.launch_runner('--image-version', '4.0.0')
        self.assertEqual(runner._get_streaming_jar_and_step_arg_prefix(),
                         (_4_X_COMMAND_RUNNER_JAR, ['hadoop-streaming']))

    def test_local_hadoop_streaming_jar(self):
        jar_path = os.path.join(self.tmp_dir, 'righteousness.jar')
        open(jar_path, 'w').close()

        runner = self.launch_runner(
            '--hadoop-streaming-jar', jar_path)

        jar_uri = runner._upload_mgr.uri(jar_path)
        self.assertEqual(runner._get_streaming_jar_and_step_arg_prefix(),
                         (jar_uri, []))

    def test_hadoop_streaming_jar_on_emr_absolute_path(self):
        runner = self.launch_runner(
            '--hadoop-streaming-jar', 'file:///path/to/victory.jar')
        self.assertEqual(runner._get_streaming_jar_and_step_arg_prefix(),
                         ('/path/to/victory.jar', []))

    def test_hadoop_streaming_jar_on_emr_relative_path(self):
        runner = self.launch_runner(
            '--hadoop-streaming-jar', 'file://justice.jar')
        self.assertEqual(runner._get_streaming_jar_and_step_arg_prefix(),
                         ('justice.jar', []))


class JarStepTestCase(MockBotoTestCase):

    MRJOB_CONF_CONTENTS = {'runners': {'emr': {
        'check_cluster_every': 0.00,
        'cloud_fs_sync_secs': 0.00,
    }}}

    def test_local_jar_gets_uploaded(self):
        fake_jar = os.path.join(self.tmp_dir, 'fake.jar')
        with open(fake_jar, 'w'):
            pass

        job = MRJustAJar(['-r', 'emr', '--jar', fake_jar])
        job.sandbox()

        with job.make_runner() as runner:
            runner.run()

            self.assertIn(fake_jar, runner._upload_mgr.path_to_uri())
            jar_uri = runner._upload_mgr.uri(fake_jar)
            self.assertTrue(runner.fs.ls(jar_uri))

            emr_conn = runner.make_emr_conn()
            steps = _list_all_steps(emr_conn, runner.get_cluster_id())

            self.assertEqual(len(steps), 1)
            self.assertEqual(steps[0].config.jar, jar_uri)

    def test_with_libjar(self):
        fake_jar = os.path.join(self.tmp_dir, 'fake.jar')
        with open(fake_jar, 'w'):
            pass

        fake_libjar = os.path.join(self.tmp_dir, 'libfake.jar')
        with open(fake_libjar, 'w'):
            pass

        job = MRJustAJar(
            ['-r', 'emr', '--jar', fake_jar, '--libjar', fake_libjar])
        job.sandbox()

        with job.make_runner() as runner:
            runner.run()

            self.assertIn(fake_jar, runner._upload_mgr.path_to_uri())
            jar_uri = runner._upload_mgr.uri(fake_jar)
            self.assertTrue(runner.fs.ls(jar_uri))

            self.assertIn(fake_libjar, runner._upload_mgr.path_to_uri())
            libjar_uri = runner._upload_mgr.uri(fake_libjar)
            self.assertTrue(runner.fs.ls(libjar_uri))

            emr_conn = runner.make_emr_conn()
            steps = _list_all_steps(emr_conn, runner.get_cluster_id())

            self.assertEqual(len(steps), 2)  # adds master node setup

            jar_step = steps[1]
            self.assertEqual(jar_step.config.jar, jar_uri)
            step_args = [a.value for a in jar_step.config.args]

            working_dir = runner._master_node_setup_working_dir()

            self.assertEqual(step_args,
                             ['-libjars', working_dir + '/libfake.jar'])

    def test_jar_on_s3(self):
        self.add_mock_s3_data({'dubliners': {'whiskeyinthe.jar': b''}})
        JAR_URI = 's3://dubliners/whiskeyinthe.jar'

        job = MRJustAJar(['-r', 'emr', '--jar', JAR_URI])
        job.sandbox()

        with job.make_runner() as runner:
            runner.run()

            emr_conn = runner.make_emr_conn()
            steps = _list_all_steps(emr_conn, runner.get_cluster_id())

            self.assertEqual(len(steps), 1)
            self.assertEqual(steps[0].config.jar, JAR_URI)

    def test_jar_inside_emr(self):
        job = MRJustAJar(['-r', 'emr', '--jar',
                          'file:///home/hadoop/hadoop-examples.jar'])
        job.sandbox()

        with job.make_runner() as runner:
            runner.run()

            emr_conn = runner.make_emr_conn()
            steps = _list_all_steps(emr_conn, runner.get_cluster_id())

            self.assertEqual(len(steps), 1)
            self.assertEqual(steps[0].config.jar,
                             '/home/hadoop/hadoop-examples.jar')

    def test_input_output_interpolation(self):
        fake_jar = os.path.join(self.tmp_dir, 'fake.jar')
        open(fake_jar, 'w').close()
        input1 = os.path.join(self.tmp_dir, 'input1')
        open(input1, 'w').close()
        input2 = os.path.join(self.tmp_dir, 'input2')
        open(input2, 'w').close()

        job = MRJarAndStreaming(
            ['-r', 'emr', '--jar', fake_jar, input1, input2])
        job.sandbox()

        with job.make_runner() as runner:
            runner.run()

            emr_conn = runner.make_emr_conn()
            steps = _list_all_steps(emr_conn, runner.get_cluster_id())

            self.assertEqual(len(steps), 2)
            jar_step, streaming_step = steps

            # on EMR, the jar gets uploaded
            self.assertEqual(jar_step.config.jar,
                             runner._upload_mgr.uri(fake_jar))

            jar_args = [a.value for a in jar_step.config.args]
            self.assertEqual(len(jar_args), 3)
            self.assertEqual(jar_args[0], 'stuff')

            # check input is interpolated
            input_arg = ','.join(
                runner._upload_mgr.uri(path) for path in (input1, input2))
            self.assertEqual(jar_args[1], input_arg)

            # check output of jar is input of next step
            jar_output_arg = jar_args[2]

            streaming_args = [a.value for a in streaming_step.config.args]
            streaming_input_arg = streaming_args[
                streaming_args.index('-input') + 1]
            self.assertEqual(jar_output_arg, streaming_input_arg)


class SparkStepTestCase(MockBotoTestCase):

    def setUp(self):
        super(SparkStepTestCase, self).setUp()

        # _spark_submit_args() is tested elsewhere
        self.start(patch(
            'mrjob.runner.MRJobRunner._spark_submit_args',
            return_value=['<spark submit args>']))

    # TODO: test warning for for AMIs prior to 3.8.0, which don't offer Spark

    def test_3_x_ami(self):
        job = MRNullSpark(['-r', 'emr', '--image-version', '3.11.0'])
        job.sandbox()

        with job.make_runner() as runner:
            runner.run()

            emr_conn = runner.make_emr_conn()
            steps = _list_all_steps(emr_conn, runner.get_cluster_id())

            self.assertEqual(len(steps), 1)
            self.assertEqual(
                steps[0].config.jar, runner._script_runner_jar_uri())
            self.assertEqual(
                steps[0].config.args[0].value,
                _3_X_SPARK_SUBMIT)

    def test_4_x_ami(self):
        job = MRNullSpark(['-r', 'emr', '--image-version', '4.7.2'])
        job.sandbox()

        with job.make_runner() as runner:
            runner.run()

            emr_conn = runner.make_emr_conn()
            steps = _list_all_steps(emr_conn, runner.get_cluster_id())

            self.assertEqual(len(steps), 1)
            self.assertEqual(
                steps[0].config.jar, _4_X_COMMAND_RUNNER_JAR)
            self.assertEqual(
                steps[0].config.args[0].value, 'spark-submit')

    def test_input_and_output_args(self):
        input1 = os.path.join(self.tmp_dir, 'input1')
        open(input1, 'w').close()
        input2 = os.path.join(self.tmp_dir, 'input2')
        open(input2, 'w').close()

        job = MRNullSpark(['-r', 'emr', input1, input2])
        job.sandbox()

        with job.make_runner() as runner:
            runner.run()

            script_uri = runner._upload_mgr.uri(runner._script_path)
            input1_uri = runner._upload_mgr.uri(input1)
            input2_uri = runner._upload_mgr.uri(input2)

            emr_conn = runner.make_emr_conn()
            steps = _list_all_steps(emr_conn, runner.get_cluster_id())

            step_args = [a.value for a in steps[0].config.args]
            # the first arg is spark-submit and varies by AMI
            self.assertEqual(
                step_args[1:],
                [
                    '<spark submit args>',
                    script_uri,
                    '--step-num=0',
                    '--spark',
                    input1_uri + ',' + input2_uri,
                    runner._output_dir,
                ])


class SparkJarStepTestCase(MockBotoTestCase):

    def setUp(self):
        super(SparkJarStepTestCase, self).setUp()

        self.fake_jar = self.makefile('fake.jar')

        # _spark_submit_args() is tested elsewhere
        self.start(patch(
            'mrjob.runner.MRJobRunner._spark_submit_args',
            return_value=['<spark submit args>']))

    def test_jar_gets_uploaded(self):
        job = MRSparkJar(['-r', 'emr', '--jar', self.fake_jar,
                          '--jar-main-class', 'fake.Main'])
        job.sandbox()

        with job.make_runner() as runner:
            runner.run()

            self.assertIn(self.fake_jar, runner._upload_mgr.path_to_uri())
            jar_uri = runner._upload_mgr.uri(self.fake_jar)
            self.assertTrue(runner.fs.ls(jar_uri))

            emr_conn = runner.make_emr_conn()
            steps = _list_all_steps(emr_conn, runner.get_cluster_id())

            self.assertEqual(len(steps), 1)
            step_args = [a.value for a in steps[0].config.args]
            # the first arg is spark-submit and varies by AMI
            self.assertEqual(
                step_args[1:],
                ['<spark submit args>', jar_uri])


class SparkScriptStepTestCase(MockBotoTestCase):
    # a lot of this is already tested in test_runner.py

    def setUp(self):
        super(SparkScriptStepTestCase, self).setUp()

        self.fake_script = self.makefile('fake_script.py')

        # _spark_submit_args() is tested elsewhere
        self.start(patch(
            'mrjob.runner.MRJobRunner._spark_submit_args',
            return_value=['<spark submit args>']))

    def test_script_gets_uploaded(self):
        job = MRSparkScript(['-r', 'emr', '--script', self.fake_script])
        job.sandbox()

        with job.make_runner() as runner:
            runner.run()

            self.assertIn(self.fake_script, runner._upload_mgr.path_to_uri())
            script_uri = runner._upload_mgr.uri(self.fake_script)
            self.assertTrue(runner.fs.ls(script_uri))

            emr_conn = runner.make_emr_conn()
            steps = _list_all_steps(emr_conn, runner.get_cluster_id())

            self.assertEqual(len(steps), 1)
            step_args = [a.value for a in steps[0].config.args]
            # the first arg is spark-submit and varies by AMI
            self.assertEqual(
                step_args[1:],
                ['<spark submit args>', script_uri])

    def test_3_x_ami(self):
        job = MRSparkScript(['-r', 'emr', '--script', self.fake_script,
                             '--image-version', '3.11.0'])
        job.sandbox()

        with job.make_runner() as runner:
            runner.run()

            emr_conn = runner.make_emr_conn()
            steps = _list_all_steps(emr_conn, runner.get_cluster_id())

            self.assertEqual(len(steps), 1)
            self.assertEqual(
                steps[0].config.jar, runner._script_runner_jar_uri())
            self.assertEqual(
                steps[0].config.args[0].value,
                _3_X_SPARK_SUBMIT)

    def test_4_x_ami(self):
        job = MRSparkScript(['-r', 'emr', '--script', self.fake_script,
                             '--image-version', '4.7.2'])
        job.sandbox()

        with job.make_runner() as runner:
            runner.run()

            emr_conn = runner.make_emr_conn()
            steps = _list_all_steps(emr_conn, runner.get_cluster_id())

            self.assertEqual(len(steps), 1)
            self.assertEqual(
                steps[0].config.jar, _4_X_COMMAND_RUNNER_JAR)
            self.assertEqual(
                steps[0].config.args[0].value, 'spark-submit')

    def test_arg_interpolation(self):
        input1 = os.path.join(self.tmp_dir, 'input1')
        open(input1, 'w').close()
        input2 = os.path.join(self.tmp_dir, 'input2')
        open(input2, 'w').close()

        job = MRSparkScript(['-r', 'emr', '--script', self.fake_script,
                             '--script-arg', INPUT,
                             '--script-arg', '-o',
                             '--script-arg', OUTPUT,
                             input1, input2])
        job.sandbox()

        with job.make_runner() as runner:
            runner.run()

            script_uri = runner._upload_mgr.uri(self.fake_script)
            input1_uri = runner._upload_mgr.uri(input1)
            input2_uri = runner._upload_mgr.uri(input2)

            emr_conn = runner.make_emr_conn()
            steps = _list_all_steps(emr_conn, runner.get_cluster_id())

            step_args = [a.value for a in steps[0].config.args]
            # the first arg is spark-submit and varies by AMI
            self.assertEqual(
                step_args[1:],
                [
                    '<spark submit args>',
                    script_uri,
                    input1_uri + ',' + input2_uri,
                    '-o',
                    runner._output_dir,
                ]
            )


class BuildMasterNodeSetupStep(MockBotoTestCase):

    def test_build_master_node_setup_step(self):
        runner = EMRJobRunner(libjars=['cookie.jar'])
        runner._add_master_node_setup_files_for_upload()

        self.assertIsNotNone(runner._master_node_setup_script_path)
        master_node_setup_uri = runner._upload_mgr.uri(
            runner._master_node_setup_script_path)

        with patch('boto.emr.JarStep', dict):
            step = runner._build_master_node_setup_step()

        self.assertTrue(step['name'].endswith(': Master node setup'))
        self.assertEqual(step['jar'], runner._script_runner_jar_uri())
        self.assertEqual(step['step_args'], [master_node_setup_uri])
        self.assertEqual(step['action_on_failure'],
                         runner._action_on_failure())


class ActionOnFailureTestCase(MockBotoTestCase):

    def test_default(self):
        runner = EMRJobRunner()
        self.assertEqual(runner._action_on_failure(),
                         'TERMINATE_CLUSTER')

    def test_default_with_cluster_id(self):
        runner = EMRJobRunner(cluster_id='j-CLUSTER')
        self.assertEqual(runner._action_on_failure(),
                         'CANCEL_AND_WAIT')

    def test_default_with_pooling(self):
        runner = EMRJobRunner(pool_clusters=True)
        self.assertEqual(runner._action_on_failure(),
                         'CANCEL_AND_WAIT')

    def test_option(self):
        runner = EMRJobRunner(emr_action_on_failure='CONTINUE')
        self.assertEqual(runner._action_on_failure(),
                         'CONTINUE')

    def test_switch(self):
        mr_job = MRWordCount(
            ['-r', 'emr', '--emr-action-on-failure', 'CONTINUE'])
        mr_job.sandbox()

        with mr_job.make_runner() as runner:
            self.assertEqual(runner._action_on_failure(), 'CONTINUE')


class MultiPartUploadTestCase(MockBotoTestCase):

    PART_SIZE_IN_MB = 50.0 / 1024 / 1024
    TEST_BUCKET = 'walrus'
    TEST_FILENAME = 'data.dat'
    TEST_S3_URI = 's3://%s/%s' % (TEST_BUCKET, TEST_FILENAME)

    def setUp(self):
        super(MultiPartUploadTestCase, self).setUp()
        # create the walrus bucket
        self.add_mock_s3_data({self.TEST_BUCKET: {}})

    def upload_data(self, runner, data):
        """Upload some bytes to S3"""
        data_path = os.path.join(self.tmp_dir, self.TEST_FILENAME)
        with open(data_path, 'wb') as fp:
            fp.write(data)

        runner._upload_contents(self.TEST_S3_URI, data_path)

    def assert_upload_succeeds(self, runner, data, expect_multipart):
        """Write the data to a temp file, and then upload it to (mock) S3,
        checking that the data successfully uploaded."""
        with patch.object(runner, '_upload_parts', wraps=runner._upload_parts):
            self.upload_data(runner, data)

            s3_key = runner.fs.get_s3_key(self.TEST_S3_URI)
            self.assertEqual(s3_key.get_contents_as_string(), data)
            self.assertEqual(runner._upload_parts.called, expect_multipart)

    def test_small_file(self):
        runner = EMRJobRunner()
        data = b'beavers mate for life'

        self.assert_upload_succeeds(runner, data, expect_multipart=False)

    @skipIf(filechunkio is None, 'need filechunkio')
    def test_large_file(self):
        # Real S3 has a minimum chunk size of 5MB, but I'd rather not
        # store that in memory (in our mock S3 filesystem)
        runner = EMRJobRunner(cloud_upload_part_size=self.PART_SIZE_IN_MB)
        self.assertEqual(runner._get_upload_part_size(), 50)

        data = b'Mew' * 20
        self.assert_upload_succeeds(runner, data, expect_multipart=True)

    def test_file_size_equals_part_size(self):
        runner = EMRJobRunner(cloud_upload_part_size=self.PART_SIZE_IN_MB)
        self.assertEqual(runner._get_upload_part_size(), 50)

        data = b'o' * 50
        self.assert_upload_succeeds(runner, data, expect_multipart=False)

    def test_disable_multipart(self):
        runner = EMRJobRunner(cloud_upload_part_size=0)
        self.assertEqual(runner._get_upload_part_size(), 0)

        data = b'Mew' * 20
        self.assert_upload_succeeds(runner, data, expect_multipart=False)

    def test_no_filechunkio(self):
        with patch.object(mrjob.emr, 'filechunkio', None):
            runner = EMRJobRunner(cloud_upload_part_size=self.PART_SIZE_IN_MB)
            self.assertEqual(runner._get_upload_part_size(), 50)

            data = b'Mew' * 20
            with logger_disabled('mrjob.emr'):
                self.assert_upload_succeeds(runner, data,
                                            expect_multipart=False)

    @skipIf(filechunkio is None, 'need filechunkio')
    def test_exception_while_uploading_large_file(self):

        runner = EMRJobRunner(cloud_upload_part_size=self.PART_SIZE_IN_MB)
        self.assertEqual(runner._get_upload_part_size(), 50)

        data = b'Mew' * 20

        with patch.object(runner, '_upload_parts', side_effect=IOError):
            self.assertRaises(IOError, self.upload_data, runner, data)

            s3_key = runner.fs.get_s3_key(self.TEST_S3_URI)
            self.assertTrue(s3_key.mock_multipart_upload_was_cancelled())


class SecurityTokenTestCase(MockBotoTestCase):

    def setUp(self):
        super(SecurityTokenTestCase, self).setUp()

        self.mock_emr = self.start(patch('boto.emr.connection.EmrConnection'))
        self.mock_client = self.start(patch('boto3.client'))

        # runner needs to do stuff with S3 on initialization
        self.mock_s3 = self.start(patch('boto.connect_s3',
                                        wraps=boto.connect_s3))

    def assert_conns_use_security_token(self, runner, security_token):
        runner.make_emr_conn()

        self.assertTrue(self.mock_emr.called)
        emr_kwargs = self.mock_emr.call_args[1]
        self.assertIn('security_token', emr_kwargs)
        self.assertEqual(emr_kwargs['security_token'], security_token)

        runner.make_iam_client()

        # TODO: once we use boto3.client() for other services, we'll need
        # to separate out IAM calls
        self.assertTrue(self.mock_client.called)
        iam_kwargs = self.mock_client.call_args[1]
        self.assertIn('aws_session_token', iam_kwargs)
        self.assertEqual(iam_kwargs['aws_session_token'], security_token)

        runner.fs.make_s3_conn()

        self.assertTrue(self.mock_s3.called)
        s3_kwargs = self.mock_s3.call_args[1]
        self.assertIn('security_token', s3_kwargs)
        self.assertEqual(s3_kwargs['security_token'], security_token)

    def test_connections_without_security_token(self):
        runner = EMRJobRunner()

        self.assert_conns_use_security_token(runner, None)

    def test_connections_with_security_token(self):
        runner = EMRJobRunner(aws_security_token='meow')

        self.assert_conns_use_security_token(runner, 'meow')


class BootstrapPythonTestCase(MockBotoTestCase):

    if PY2:
        EXPECTED_BOOTSTRAP = []
    else:
        EXPECTED_BOOTSTRAP = [
            ['sudo yum install -y python34 python34-devel python34-pip']]

    def _assert_installs_python3_on_py3(self, *args):
        mr_job = MRTwoStepJob(['-r', 'emr'] + list(args))
        with mr_job.make_runner() as runner:
            self.assertEqual(runner._bootstrap_python(),
                             self.EXPECTED_BOOTSTRAP)
            self.assertEqual(runner._bootstrap,
                             self.EXPECTED_BOOTSTRAP)

    def _assert_tries_to_install_python3_on_py3(self, *args):
        mr_job = MRTwoStepJob(['-r', 'emr'] + list(args))

        with no_handlers_for_logger('mrjob.emr'):
            stderr = StringIO()
            log_to_stream('mrjob.emr', stderr)

            with mr_job.make_runner() as runner:
                self.assertEqual(runner._bootstrap_python(),
                                 self.EXPECTED_BOOTSTRAP)
                self.assertEqual(runner._bootstrap,
                                 self.EXPECTED_BOOTSTRAP)

                if not PY2:
                    self.assertIn('will probably not work', stderr.getvalue())

    def _assert_never_installs_python3(self, *args):
        mr_job = MRTwoStepJob(['-r', 'emr'] + list(args))
        with mr_job.make_runner() as runner:
            self.assertEqual(runner._bootstrap_python(), [])
            self.assertEqual(runner._bootstrap, [])

    def test_default(self):
        self._assert_never_installs_python3()  # pre-installed on 4.8.2 AMI

    def test_bootstrap_python_switch(self):
        self._assert_installs_python3_on_py3('--bootstrap-python')

    def test_no_bootstrap_python_switch(self):
        self._assert_never_installs_python3('--no-bootstrap-python')

    def test_ami_version_2_4_11(self):
        # this *really, really* probably won't work, but what can we do?
        self._assert_tries_to_install_python3_on_py3(
            '--image-version', '2.4.11')

    def test_ami_version_3_6_0(self):
        self._assert_tries_to_install_python3_on_py3(
            '--image-version', '3.6.0')

    def test_ami_version_3_7_0(self):
        # the first version where Python 3 is available
        self._assert_installs_python3_on_py3(
            '--image-version', '3.7.0')

    def test_ami_version_4_5_0(self):
        # the last version where Python 3 is not pre-installed
        self._assert_installs_python3_on_py3(
            '--image-version', '4.5.0')

    def test_ami_version_4_6_0(self):
        # from this point on, Python 3 is already installed
        self._assert_never_installs_python3(
            '--image-version', '4.6.0')

    def test_release_label_emr_4_6_0(self):
        self._assert_never_installs_python3(
            '--release-label', 'emr-4.6.0')

    def test_release_label_overrides_image_version(self):
        self._assert_never_installs_python3(
            '--release-label', 'emr-4.6.0',
            '--image-version', '3.11.0',
        )

    def test_force_booststrap_python(self):
        self._assert_installs_python3_on_py3(
            '--bootstrap-python', '--image-version', '4.6.0')

    def test_force_no_bootstrap_python(self):
        self._assert_never_installs_python3(
            '--no-bootstrap-python', '--image-version', '3.7.0')

    def test_bootstrap_python_comes_before_bootstrap(self):
        mr_job = MRTwoStepJob(['-r', 'emr',
                               '--bootstrap', 'true',
                               '--bootstrap-python'])

        with mr_job.make_runner() as runner:
            self.assertEqual(
                runner._bootstrap,
                self.EXPECTED_BOOTSTRAP + [['true']])


class BootstrapSparkTestCase(MockBotoTestCase):

    def setUp(self):
        super(BootstrapSparkTestCase, self).setUp()

        self.log = self.start(patch('mrjob.emr.log'))

    def get_cluster(self, *args):
        job = MRNullSpark(['-r', 'emr'] + list(args))
        job.sandbox()

        with job.make_runner() as runner:
            self.assertTrue(runner._should_bootstrap_spark())
            runner.run()
            # include bootstrap actions
            return self.mock_emr_clusters[runner.get_cluster_id()]

    def ran_spark_bootstrap_action(
            self, cluster, uri=_3_X_SPARK_BOOTSTRAP_ACTION):

        return any(ba.scriptpath == uri for ba in cluster._bootstrapactions)

    def installed_spark_application(self, cluster, name='Spark'):
        return any(a.name == name for a in cluster.applications)

    def test_default_ami(self):
        cluster = self.get_cluster()

        self.assertTrue(self.installed_spark_application(cluster))
        self.assertFalse(self.ran_spark_bootstrap_action(cluster))

    def test_3_11_0_ami(self):
        cluster = self.get_cluster('--image-version', '3.11.0')

        self.assertTrue(self.ran_spark_bootstrap_action(cluster))
        self.assertFalse(self.installed_spark_application(cluster))

    def test_3_7_0_ami(self):
        cluster = self.get_cluster('--image-version', '3.7.0')
        self.assertTrue(self.log.warning.called)
        self.assertTrue(
            any('Spark' in args[0]
                for args, kwargs in self.log.warning.call_args_list))

        # try bootstrapping Spark anyway
        self.assertTrue(self.ran_spark_bootstrap_action(cluster))
        self.assertFalse(self.installed_spark_application(cluster))

    def test_4_7_2_ami(self):
        cluster = self.get_cluster('--image-version', '4.7.2')

        self.assertTrue(self.installed_spark_application(cluster))
        self.assertFalse(self.ran_spark_bootstrap_action(cluster))

    def test_dont_run_install_spark_twice(self):

        cluster = self.get_cluster(
            '--image-version', '3.11.0',
            '--bootstrap-action', 's3://bucket/install-spark')

        # should run the custom bootstrap action but not the default one
        self.assertTrue(self.ran_spark_bootstrap_action(
            cluster, 's3://bucket/install-spark'))
        self.assertFalse(
            self.ran_spark_bootstrap_action(
                cluster, _3_X_SPARK_BOOTSTRAP_ACTION))
        self.assertFalse(self.installed_spark_application(cluster))

    def test_dont_add_two_spark_applications(self):

        cluster = self.get_cluster(
            '--image-version', '4.7.2',
            '--application', 'spark')

        # shouldn't add "Spark" application on top of "spark"
        self.assertTrue(self.installed_spark_application(cluster, 'spark'))
        self.assertFalse(self.installed_spark_application(cluster, 'Spark'))
        self.assertFalse(self.ran_spark_bootstrap_action(cluster))


class ShouldBootstrapSparkTestCase(MockBotoTestCase):

    def test_default(self):
        job = MRTwoStepJob(['-r', 'emr'])
        job.sandbox()

        with job.make_runner() as runner:
            self.assertEqual(
                runner._should_bootstrap_spark(), False)

    def test_explicit_true(self):
        job = MRTwoStepJob(['-r', 'emr', '--bootstrap-spark'])
        job.sandbox()

        with job.make_runner() as runner:
            self.assertEqual(
                runner._should_bootstrap_spark(), True)

    def test_spark_job(self):
        job = MRNullSpark(['-r', 'emr'])
        job.sandbox()

        with job.make_runner() as runner:
            self.assertEqual(
                runner._should_bootstrap_spark(), True)

    def test_spark_script_job(self):
        job = MRSparkScript(['-r', 'emr'])
        job.sandbox()

        with job.make_runner() as runner:
            self.assertEqual(
                runner._should_bootstrap_spark(), True)

    def test_explicit_false(self):
        job = MRNullSpark(['-r', 'emr', '--no-bootstrap-spark'])
        job.sandbox()

        with job.make_runner() as runner:
            self.assertEqual(
                runner._should_bootstrap_spark(), False)


class EMRTagsTestCase(MockBotoTestCase):

    def test_tags_option_dict(self):
        job = MRWordCount([
            '-r', 'emr',
            '--tag', 'tag_one=foo',
            '--tag', 'tag_two=bar'])

        with job.make_runner() as runner:
            self.assertEqual(runner._opts['tags'],
                             {'tag_one': 'foo', 'tag_two': 'bar'})

    def test_command_line_overrides_config(self):
        TAGS_MRJOB_CONF = {'runners': {'emr': {
            'check_cluster_every': 0.00,
            'cloud_fs_sync_secs': 0.00,
            'tags': {
                'tag_one': 'foo',
                'tag_two': None,
                'tag_three': 'bar',
            },
        }}}

        job = MRWordCount(['-r', 'emr', '--tag', 'tag_two=qwerty'])

        with mrjob_conf_patcher(TAGS_MRJOB_CONF):
            with job.make_runner() as runner:
                self.assertEqual(runner._opts['tags'],
                                 {'tag_one': 'foo',
                                  'tag_two': 'qwerty',
                                  'tag_three': 'bar'})

    def test_tags_get_created(self):
        cluster = self.run_and_get_cluster('--tag', 'tag_one=foo',
                                           '--tag', 'tag_two=bar')

        # tags should be in alphabetical order by key
        self.assertEqual(cluster.tags, [
            MockEmrObject(key='tag_one', value='foo'),
            MockEmrObject(key='tag_two', value='bar'),
        ])

    def test_blank_tag_value(self):
        cluster = self.run_and_get_cluster('--tag', 'tag_one=foo',
                                           '--tag', 'tag_two=')

        # tags should be in alphabetical order by key
        self.assertEqual(cluster.tags, [
            MockEmrObject(key='tag_one', value='foo'),
            MockEmrObject(key='tag_two', value=''),
        ])

    def test_tag_values_can_be_none(self):
        runner = EMRJobRunner(conf_paths=[], tags={'tag_one': None})
        cluster_id = runner.make_persistent_cluster()

        mock_cluster = self.mock_emr_clusters[cluster_id]
        self.assertEqual(mock_cluster.tags, [
            MockEmrObject(key='tag_one', value=''),
        ])

    def test_persistent_cluster(self):
        args = ['--tag', 'tag_one=foo',
                '--tag', 'tag_two=bar']

        with self.make_runner(*args) as runner:
            cluster_id = runner.make_persistent_cluster()

        mock_cluster = self.mock_emr_clusters[cluster_id]
        self.assertEqual(mock_cluster.tags, [
            MockEmrObject(key='tag_one', value='foo'),
            MockEmrObject(key='tag_two', value='bar'),
        ])


# this isn't actually enough to support GovCloud; see:
# http://docs.aws.amazon.com/govcloud-us/latest/UserGuide/using-govcloud-arns.html
class IAMEndpointTestCase(MockBotoTestCase):

    def test_default(self):
        runner = EMRJobRunner()

        iam_client = runner.make_iam_client()
        self.assertEqual(iam_client.endpoint_url, 'https://iam.amazonaws.com')

    def test_explicit_iam_endpoint(self):
        runner = EMRJobRunner(iam_endpoint='https://iam.us-gov.amazonaws.com')

        iam_client = runner.make_iam_client()
        self.assertEqual(iam_client.endpoint_url,
                         'https://iam.us-gov.amazonaws.com')

    def test_iam_endpoint_option(self):
        # also test hostname without scheme
        mr_job = MRJob(
            ['-r', 'emr', '--iam-endpoint', 'iam.us-gov.amazonaws.com'])

        with mr_job.make_runner() as runner:
            iam_client = runner.make_iam_client()
            self.assertEqual(iam_client.endpoint_url,
                             'https://iam.us-gov.amazonaws.com')


class SetupLineEncodingTestCase(MockBotoTestCase):

    def test_setup_wrapper_script_uses_local_line_endings(self):
        job = MRTwoStepJob(['-r', 'emr', '--setup', 'true'])
        job.sandbox(stdin=BytesIO(b'foo\nbar\n'))

        # tests #1071. Unfortunately, we mostly run these tests on machines
        # that use unix line endings anyway. So monitor open() instead
        with patch(
                'mrjob.runner.open', create=True, side_effect=open) as m_open:
            with logger_disabled('mrjob.emr'):
                with job.make_runner() as runner:
                    runner.run()

                    self.assertIn(
                        call(runner._setup_wrapper_script_path, 'wb'),
                        m_open.mock_calls)


class WaitForLogsOnS3TestCase(MockBotoTestCase):

    def setUp(self):
        super(WaitForLogsOnS3TestCase, self).setUp()

        job = MRTwoStepJob(['-r', 'emr'])
        job.sandbox(stdin=BytesIO(b'foo\nbar\n'))

        self.runner = job.make_runner()
        self.runner._launch()

        self.cluster = self.mock_emr_clusters[self.runner._cluster_id]

        self.mock_log = self.start(patch('mrjob.emr.log'))

        self.mock_sleep = self.start(patch('time.sleep'))

    def assert_waits_ten_minutes(self):
        waited = set(self.runner._waited_for_logs_on_s3)
        step_num = len(self.runner._log_interpretations)

        self.runner._wait_for_logs_on_s3()

        self.assertTrue(self.mock_log.info.called)
        self.mock_sleep.assert_called_once_with(600)

        self.assertEqual(
            self.runner._waited_for_logs_on_s3,
            waited | set([step_num]))

    def assert_silently_exits(self):
        state = self.cluster.status.state
        waited = set(self.runner._waited_for_logs_on_s3)

        self.runner._wait_for_logs_on_s3()

        self.assertFalse(self.mock_log.info.called)
        self.assertEqual(waited, self.runner._waited_for_logs_on_s3)
        self.assertEqual(self.runner._describe_cluster().status.state, state)

    def test_starting(self):
        self.cluster.status.state = 'STARTING'
        self.assert_waits_ten_minutes()

    def test_bootstrapping(self):
        self.cluster.status.state = 'BOOTSTRAPPING'
        self.assert_waits_ten_minutes()

    def test_running(self):
        self.cluster.status.state = 'RUNNING'
        self.assert_waits_ten_minutes()

    def test_waiting(self):
        self.cluster.status.state = 'WAITING'
        self.assert_waits_ten_minutes()

    def test_terminating(self):
        self.cluster.status.state = 'TERMINATING'
        self.cluster.delay_progress_simulation = 1

        self.runner._wait_for_logs_on_s3()

        self.assertEqual(self.runner._describe_cluster().status.state,
                         'TERMINATED')
        self.assertTrue(self.mock_log.info.called)

    def test_terminated(self):
        self.cluster.status.state = 'TERMINATED'
        self.assert_silently_exits()

    def test_terminated_with_errors(self):
        self.cluster.status.state = 'TERMINATED_WITH_ERRORS'
        self.assert_silently_exits()

    def test_ctrl_c(self):
        self.mock_sleep.side_effect = KeyboardInterrupt

        self.assertEqual(self.runner._waited_for_logs_on_s3, set())

        self.runner._wait_for_logs_on_s3()

        self.assertTrue(self.mock_log.info.called)
        self.mock_sleep.assert_called_once_with(600)

        # still shouldn't make user ctrl-c again
        self.assertEqual(self.runner._waited_for_logs_on_s3, set([0]))

    def test_already_waited_ten_minutes(self):
        self.runner._waited_for_logs_on_s3.add(0)
        self.assert_silently_exits()

    def test_waited_for_previous_step(self):
        self.runner._waited_for_logs_on_s3.add(0)
        self.runner._log_interpretations.append({})

        self.assert_waits_ten_minutes()


class StreamLogDirsTestCase(MockBotoTestCase):

    def setUp(self):
        super(StreamLogDirsTestCase, self).setUp()

        self.log = self.start(patch('mrjob.emr.log'))

        self._address_of_master = self.start(patch(
            'mrjob.emr.EMRJobRunner._address_of_master',
            return_value='master'))

        self.get_image_version = self.start(patch(
            'mrjob.emr.EMRJobRunner.get_image_version',
            return_value=_DEFAULT_IMAGE_VERSION))

        self.get_hadoop_version = self.start(patch(
            'mrjob.emr.EMRJobRunner.get_hadoop_version',
            return_value='2.4.0'))

        self.ssh_worker_hosts = self.start(patch(
            'mrjob.emr.EMRJobRunner._ssh_worker_hosts',
            return_value=['core1', 'core2', 'task1']))

        self._s3_log_dir = self.start(patch(
            'mrjob.emr.EMRJobRunner._s3_log_dir',
            return_value='s3://bucket/logs/j-CLUSTERID'))

        self._wait_for_logs_on_s3 = self.start(patch(
            'mrjob.emr.EMRJobRunner'
            '._wait_for_logs_on_s3'))

    def _test_stream_bootstrap_log_dirs(
            self, ssh=False,
            action_num=0, node_id='i-b659f519',
            expected_s3_dir_name='node/i-b659f519/bootstrap-actions/1'):

        # ssh doesn't matter, but let's test it
        ec2_key_pair_file = '/path/to/EMR.pem' if ssh else None
        runner = EMRJobRunner(ec2_key_pair_file=ec2_key_pair_file)

        results = runner._stream_bootstrap_log_dirs(
            action_num=action_num, node_id=node_id)

        self.log.info.reset_mock()

        self.assertEqual(next(results), [
            's3://bucket/logs/j-CLUSTERID/' + expected_s3_dir_name,
        ])
        self.assertTrue(
            self._wait_for_logs_on_s3.called)
        self.log.info.assert_called_once_with(
            'Looking for bootstrap logs in'
            ' s3://bucket/logs/j-CLUSTERID/' +
            expected_s3_dir_name + '...')

        self.assertRaises(StopIteration, next, results)

    def test_stream_history_log_dirs_without_ssh(self):
        self._test_stream_bootstrap_log_dirs()

    def test_stream_history_log_dirs_with_ssh(self):
        # shouldn't make a difference
        self._test_stream_bootstrap_log_dirs(ssh=True)

    def test_stream_history_log_dirs_without_action_num(self):
        self._test_stream_bootstrap_log_dirs(
            action_num=None, expected_s3_dir_name='node')

    def test_stream_history_log_dirs_without_node_id(self):
        self._test_stream_bootstrap_log_dirs(
            action_num=None, expected_s3_dir_name='node')

    def _test_stream_history_log_dirs(
            self, ssh, image_version=_DEFAULT_IMAGE_VERSION,
            expected_dir_name='hadoop/history',
            expected_s3_dir_name='jobs'):
        ec2_key_pair_file = '/path/to/EMR.pem' if ssh else None
        runner = EMRJobRunner(ec2_key_pair_file=ec2_key_pair_file)
        self.get_image_version.return_value = image_version

        results = runner._stream_history_log_dirs()

        if ssh:
            self.log.info.reset_mock()

            self.assertEqual(next(results), [
                'ssh://master/mnt/var/log/' + expected_dir_name,
            ])
            self.assertFalse(
                self._wait_for_logs_on_s3.called)
            self.log.info.assert_called_once_with(
                'Looking for history log in /mnt/var/log/' +
                expected_dir_name + ' on master...')

        self.log.info.reset_mock()

        self.assertEqual(next(results), [
            's3://bucket/logs/j-CLUSTERID/' + expected_s3_dir_name,
        ])
        self.assertTrue(
            self._wait_for_logs_on_s3.called)
        self.log.info.assert_called_once_with(
            'Looking for history log in'
            ' s3://bucket/logs/j-CLUSTERID/' +
            expected_s3_dir_name + '...')

        self.assertRaises(StopIteration, next, results)

    def test_stream_history_log_dirs_from_2_x_amis_with_ssh(self):
        self._test_stream_history_log_dirs(
            image_version='2.4.11', ssh=True)

    def test_stream_history_log_dirs_from_2_x_amis_without_ssh(self):
        self._test_stream_history_log_dirs(
            image_version='2.4.11', ssh=False)

    def test_cant_stream_history_log_dirs_from_3_x_amis(self):
        runner = EMRJobRunner(image_version='3.11.0')
        results = runner._stream_history_log_dirs()
        self.assertRaises(StopIteration, next, results)

    def test_stream_history_log_dirs_from_4_x_amis(self):
        # history log fetching is disabled until we fix #1253
        runner = EMRJobRunner(image_version='4.3.0')
        results = runner._stream_history_log_dirs()
        self.assertRaises(StopIteration, next, results)
        #self._test_stream_history_log_dirs(
        #    ssh=True, image_version='4.3.0',
        #    expected_dir_name='hadoop-mapreduce/history',
        #    expected_s3_dir_name='hadoop-mapreduce/history')

    def _test_stream_step_log_dirs(self, ssh):
        ec2_key_pair_file = '/path/to/EMR.pem' if ssh else None
        runner = EMRJobRunner(ec2_key_pair_file=ec2_key_pair_file)
        self.get_hadoop_version.return_value = '1.0.3'

        results = runner._stream_step_log_dirs('s-STEPID')

        if ssh:
            self.log.info.reset_mock()

            self.assertEqual(next(results), [
                'ssh://master/mnt/var/log/hadoop/steps/s-STEPID',
            ])
            self.assertFalse(
                self._wait_for_logs_on_s3.called)
            self.log.info.assert_called_once_with(
                'Looking for step log in /mnt/var/log/hadoop/steps/s-STEPID'
                ' on master...')

        self.log.info.reset_mock()

        self.assertEqual(next(results), [
            's3://bucket/logs/j-CLUSTERID/steps/s-STEPID',
        ])
        self.assertTrue(
            self._wait_for_logs_on_s3.called)
        self.log.info.assert_called_once_with(
            'Looking for step log in'
            ' s3://bucket/logs/j-CLUSTERID/steps/s-STEPID...')

        self.assertRaises(StopIteration, next, results)

    def test_stream_step_log_dirs_with_ssh(self):
        self._test_stream_step_log_dirs(ssh=True)

    def test_stream_step_log_dirs_without_ssh(self):
        self._test_stream_step_log_dirs(ssh=False)

    def _test_stream_task_log_dirs(
        self, ssh, application_id=None,
        image_version=_DEFAULT_IMAGE_VERSION,
        expected_local_path='/mnt/var/log/hadoop/userlogs',
        expected_dir_name='hadoop-yarn/containers',
        expected_s3_dir_name='containers',
    ):
        ec2_key_pair_file = '/path/to/EMR.pem' if ssh else None
        runner = EMRJobRunner(ec2_key_pair_file=ec2_key_pair_file)
        self.get_hadoop_version.return_value = '1.0.3'
        self.get_image_version.return_value = image_version

        results = runner._stream_task_log_dirs(application_id=application_id)

        if ssh:
            self.log.reset_mock()

            local_path = '/mnt/var/log/hadoop/userlogs'
            if application_id:
                local_path = posixpath.join(local_path, application_id)

            self.assertEqual(next(results), [
                'ssh://master/mnt/var/log/' + expected_dir_name,
                'ssh://master!core1/mnt/var/log/' + expected_dir_name,
                'ssh://master!core2/mnt/var/log/' + expected_dir_name,
                'ssh://master!task1/mnt/var/log/' + expected_dir_name,
            ])
            self.assertFalse(self.log.warning.called)
            self.log.info.assert_called_once_with(
                'Looking for task logs in /mnt/var/log/' +
                expected_dir_name + ' on master and task/core nodes...')

            self.assertFalse(
                self._wait_for_logs_on_s3.called)

        self.log.reset_mock()

        self.assertEqual(next(results), [
            's3://bucket/logs/j-CLUSTERID/' + expected_s3_dir_name,
        ])
        self.assertTrue(
            self._wait_for_logs_on_s3.called)
        self.log.info.assert_called_once_with(
            'Looking for task logs in'
            ' s3://bucket/logs/j-CLUSTERID/' +
            expected_s3_dir_name + '...')

        self.assertRaises(StopIteration, next, results)

    def test_stream_task_log_dirs_with_ssh(self):
        self._test_stream_task_log_dirs(ssh=True)

    def test_stream_task_log_dirs_without_ssh(self):
        self._test_stream_task_log_dirs(ssh=False)

    def test_stream_task_log_dirs_with_application_id(self):
        self._test_stream_task_log_dirs(
            ssh=True, application_id='application_1',
            expected_dir_name='hadoop-yarn/containers/application_1',
            expected_s3_dir_name='containers/application_1')

    def test_stream_task_log_dirs_from_3_x_amis(self):
        self._test_stream_task_log_dirs(
            ssh=True,
            image_version='3.11.0',
            expected_dir_name='hadoop/userlogs',
            expected_s3_dir_name='task-attempts')


class LsStepSyslogsTestCase(MockBotoTestCase):

    def setUp(self):
        super(LsStepSyslogsTestCase, self).setUp()

        self.log = self.start(patch('mrjob.emr.log'))

        self._ls_emr_step_syslogs = self.start(patch(
            'mrjob.emr._ls_emr_step_syslogs'))
        self._stream_step_log_dirs = self.start(patch(
            'mrjob.emr.EMRJobRunner._stream_step_log_dirs'))

    def test_basic(self):
        # just verify that the keyword args get passed through and
        # that logging happens in the right order

        self._ls_emr_step_syslogs.return_value = [
            dict(path='s3://bucket/logs/steps/syslog'),
        ]

        runner = EMRJobRunner()

        self.log.info.reset_mock()

        results = runner._ls_step_syslogs(step_id='s-STEPID')

        self.assertFalse(self.log.info.called)

        self.assertEqual(next(results),
                         dict(path='s3://bucket/logs/steps/syslog'))

        self._stream_step_log_dirs.assert_called_once_with(
            step_id='s-STEPID')
        self._ls_emr_step_syslogs.assert_called_once_with(
            runner.fs,
            self._stream_step_log_dirs.return_value,
            step_id='s-STEPID')

        self.assertEqual(self.log.info.call_count, 1)
        self.assertIn('s3://bucket/logs/steps/syslog',
                      self.log.info.call_args[0][0])

        self.assertRaises(StopIteration, next, results)


class LsStepStderrLogsTestCase(MockBotoTestCase):

    def setUp(self):
        super(LsStepStderrLogsTestCase, self).setUp()

        self.log = self.start(patch('mrjob.emr.log'))

        self._ls_emr_step_stderr_logs = self.start(patch(
            'mrjob.emr._ls_emr_step_stderr_logs'))
        self._stream_step_log_dirs = self.start(patch(
            'mrjob.emr.EMRJobRunner._stream_step_log_dirs'))

    def test_basic(self):
        # just verify that the keyword args get passed through and
        # that logging happens in the right order

        self._ls_emr_step_stderr_logs.return_value = [
            dict(path='s3://bucket/logs/steps/stderr'),
        ]

        runner = EMRJobRunner()

        self.log.info.reset_mock()

        results = runner._ls_step_stderr_logs(step_id='s-STEPID')

        self.assertFalse(self.log.info.called)

        self.assertEqual(next(results),
                         dict(path='s3://bucket/logs/steps/stderr'))

        self._stream_step_log_dirs.assert_called_once_with(
            step_id='s-STEPID')
        self._ls_emr_step_stderr_logs.assert_called_once_with(
            runner.fs,
            self._stream_step_log_dirs.return_value,
            step_id='s-STEPID')

        self.assertEqual(self.log.info.call_count, 1)
        self.assertIn('s3://bucket/logs/steps/stderr',
                      self.log.info.call_args[0][0])

        self.assertRaises(StopIteration, next, results)


class GetStepLogInterpretationTestCase(MockBotoTestCase):

    def setUp(self):
        super(GetStepLogInterpretationTestCase, self).setUp()

        self.log = self.start(patch('mrjob.emr.log'))

        self._interpret_emr_step_syslog = self.start(patch(
            'mrjob.emr._interpret_emr_step_syslog'))
        self._ls_step_syslogs = self.start(patch(
            'mrjob.emr.EMRJobRunner._ls_step_syslogs'))

        self._interpret_emr_step_stderr = self.start(patch(
            'mrjob.emr._interpret_emr_step_stderr'))
        self._ls_step_stderr_logs = self.start(patch(
            'mrjob.emr.EMRJobRunner._ls_step_stderr_logs'))

    def test_basic(self):
        runner = EMRJobRunner()

        log_interpretation = dict(step_id='s-STEPID')

        self.log.reset_mock()

        self.assertEqual(
            runner._get_step_log_interpretation(
                log_interpretation, 'streaming'),
            self._interpret_emr_step_syslog.return_value)

        self.assertFalse(self.log.warning.called)
        self._ls_step_syslogs.assert_called_once_with(step_id='s-STEPID')
        self._interpret_emr_step_syslog.assert_called_once_with(
            runner.fs, self._ls_step_syslogs.return_value)
        self.assertFalse(self._ls_step_stderr_logs.called)
        self.assertFalse(self._interpret_emr_step_stderr.called)

    def test_no_step_id(self):
        runner = EMRJobRunner()

        log_interpretation = {}

        self.log.reset_mock()

        self.assertEqual(
            runner._get_step_log_interpretation(
                log_interpretation, 'streaming'),
            None)

        self.assertTrue(self.log.warning.called)
        self.assertFalse(self._ls_step_syslogs.called)
        self.assertFalse(self._interpret_emr_step_syslog.called)
        self.assertFalse(self._ls_step_stderr_logs.called)
        self.assertFalse(self._interpret_emr_step_stderr.called)

    def test_fallback_to_stderr(self):
        runner = EMRJobRunner()

        log_interpretation = dict(step_id='s-STEPID')

        self.log.reset_mock()

        self._interpret_emr_step_syslog.return_value = {}

        self.assertEqual(
            runner._get_step_log_interpretation(
                log_interpretation, 'streaming'),
            self._interpret_emr_step_stderr.return_value)

        self.assertFalse(self.log.warning.called)
        self._ls_step_syslogs.assert_called_once_with(step_id='s-STEPID')
        self._interpret_emr_step_syslog.assert_called_once_with(
            runner.fs, self._ls_step_syslogs.return_value)
        self._ls_step_stderr_logs.assert_called_once_with(step_id='s-STEPID')
        self._interpret_emr_step_stderr.assert_called_once_with(
            runner.fs, self._ls_step_stderr_logs.return_value)

    def test_spark(self):
        runner = EMRJobRunner()

        log_interpretation = dict(step_id='s-STEPID')

        self.log.reset_mock()

        self.assertEqual(
            runner._get_step_log_interpretation(
                log_interpretation, 'spark'),
            self._interpret_emr_step_syslog.return_value)

        self.assertFalse(self.log.warning.called)
        self.assertFalse(self._ls_step_syslogs.called)
        self._ls_step_stderr_logs.assert_called_once_with(step_id='s-STEPID')
        self._interpret_emr_step_syslog.assert_called_once_with(
            runner.fs, self._ls_step_stderr_logs.return_value)
        self.assertFalse(self._interpret_emr_step_stderr.called)


# this basically just checks that hadoop_extra_args is an option
# for the EMR runner
class HadoopExtraArgsOnEMRTestCase(HadoopExtraArgsTestCase, MockBotoTestCase):

    def setUp(self):
        super(HadoopExtraArgsTestCase, self).setUp()

        self.start(patch(
            'mrjob.emr.EMRJobRunner.get_hadoop_version',
            return_value='2.4.0'))

    RUNNER = 'emr'


# make sure we don't override the partitioner on EMR (tests #1294)
class PartitionerTestCase(MockBotoTestCase):

    def setUp(self):
        super(PartitionerTestCase, self).setUp()
        # _hadoop_args_for_step() needs this
        self.start(patch(
            'mrjob.emr.EMRJobRunner.get_hadoop_version',
            return_value='1.2.0'))

    def test_sort_values(self):
        job = MRSortValues(['-r', 'emr'])

        with job.make_runner() as runner:
            self.assertEqual(
                runner._hadoop_args_for_step(0), [
                    '-D', 'mapred.text.key.partitioner.options=-k1,1',
                    '-D', 'stream.num.map.output.key.fields=2',
                    '-partitioner',
                    'org.apache.hadoop.mapred.lib.KeyFieldBasedPartitioner',
                ])


class EMRApplicationsTestCase(MockBotoTestCase):

    def test_default_on_3_x_ami(self):
        job = MRTwoStepJob(['-r', 'emr', '--image-version', '3.11.0'])
        job.sandbox()

        with job.make_runner() as runner:
            self.assertEqual(runner._applications(), set())

            runner._launch()
            cluster = runner._describe_cluster()

            applications = set(a.name for a in cluster.applications)
            self.assertEqual(applications, set(['hadoop']))

    def test_default_on_4_x_ami(self):
        job = MRTwoStepJob(['-r', 'emr', '--image-version', '4.3.0'])
        job.sandbox()

        with job.make_runner() as runner:
            self.assertEqual(runner._applications(), set())

            runner._launch()
            cluster = runner._describe_cluster()

            applications = set(a.name for a in cluster.applications)
            self.assertEqual(applications, set(['Hadoop']))

    def test_applications_requires_4_x_ami(self):
        job = MRTwoStepJob(
            ['-r', 'emr',
             '--image-version', '3.11.0',
             '--application', 'Hadoop',
             '--application', 'Mahout'])
        job.sandbox()

        with job.make_runner() as runner:
            self.assertRaises(boto.exception.EmrResponseError, runner._launch)

    def test_explicit_hadoop(self):
        job = MRTwoStepJob(
            ['-r', 'emr',
             '--application', 'Hadoop',
             '--application', 'Mahout'])
        job.sandbox()

        with job.make_runner() as runner:
            self.assertEqual(runner._applications(),
                             set(['Hadoop', 'Mahout']))

            runner._launch()
            cluster = runner._describe_cluster()

            applications = set(a.name for a in cluster.applications)
            self.assertEqual(applications,
                             set(['Hadoop', 'Mahout']))

    def test_implicit_hadoop(self):
        job = MRTwoStepJob(
            ['-r', 'emr',
             '--application', 'Mahout'])
        job.sandbox()

        with job.make_runner() as runner:
            # we explicitly add Hadoop so we can see Hadoop version in
            # the cluster description from the API
            self.assertEqual(runner._applications(),
                             set(['Hadoop', 'Mahout']))

            runner._launch()
            cluster = runner._describe_cluster()

            applications = set(a.name for a in cluster.applications)
            self.assertEqual(applications,
                             set(['Hadoop', 'Mahout']))

    def test_api_param_serialization(self):
        job = MRTwoStepJob(
            ['-r', 'emr',
             '--application', 'Hadoop',
             '--application', 'Mahout'])
        job.sandbox()

        with job.make_runner() as runner:
            runner._launch()
            cluster = runner._describe_cluster()

            self.assertIn('Applications.member.1.Name', cluster._api_params)
            self.assertIn('Applications.member.2.Name', cluster._api_params)
            self.assertNotIn('Applications.member.0.Name', cluster._api_params)


class EMRConfigurationsTestCase(MockBotoTestCase):

    # example from:
    # http://docs.aws.amazon.com/ElasticMapReduce/latest/ReleaseGuide/emr-configure-apps.html  # noqa

    def test_default(self):
        job = MRTwoStepJob(['-r', 'emr'])
        job.sandbox()

        with job.make_runner() as runner:
            runner._launch()
            cluster = runner._describe_cluster()

            self.assertFalse(hasattr(cluster, 'configurations'))

    def test_requires_4_x_ami(self):
        self.start(mrjob_conf_patcher(dict(runners=dict(emr=dict(
            emr_configurations=[CORE_SITE_EMR_CONFIGURATION])))))

        job = MRTwoStepJob(['-r', 'emr', '--image-version', '3.11.0'])
        job.sandbox()

        with job.make_runner() as runner:
            self.assertRaises(boto.exception.EmrResponseError, runner._launch)

    def _test_normalized_emr_configurations(
            self, emr_configurations, expected_api_response=None):

        self.start(mrjob_conf_patcher(dict(runners=dict(emr=dict(
            image_version='4.3.0',
            emr_configurations=emr_configurations)))))

        job = MRTwoStepJob(['-r', 'emr'])
        job.sandbox()

        with job.make_runner() as runner:
            self.assertEqual(runner._opts['emr_configurations'],
                             emr_configurations)

            runner._launch()
            cluster = runner._describe_cluster()

            if expected_api_response:
                self.assertEqual(cluster.configurations, expected_api_response)

            self.assertEqual(
                _decode_configurations_from_api(cluster.configurations),
                emr_configurations)

    def test_basic_emr_configuration(self, raw=None):
        self._test_normalized_emr_configurations(
            [CORE_SITE_EMR_CONFIGURATION],
            [
                MockEmrObject(
                    classification='core-site',
                    properties=[
                        MockEmrObject(
                            key='hadoop.security.groups.cache.secs',
                            value='250',
                        ),
                    ],
                ),
            ])

    def test_complex_emr_configurations(self):
        self._test_normalized_emr_configurations(
            [CORE_SITE_EMR_CONFIGURATION, HADOOP_ENV_EMR_CONFIGURATION])

    def test_normalization(self):
        self.start(mrjob_conf_patcher(dict(runners=dict(emr=dict(
            image_version='4.3.0',
            emr_configurations=[
                HADOOP_ENV_EMR_CONFIGURATION_VARIANT])))))

        job = MRTwoStepJob(['-r', 'emr'])
        job.sandbox()

        with job.make_runner() as runner:
            self.assertEqual(runner._opts['emr_configurations'],
                             [HADOOP_ENV_EMR_CONFIGURATION])

    def test_command_line_switch(self):
        job = MRTwoStepJob(
            ['-r', 'emr',
             '--image-version', '4.3.0',
             '--emr-configuration', json.dumps(CORE_SITE_EMR_CONFIGURATION),
             '--emr-configuration', json.dumps(HADOOP_ENV_EMR_CONFIGURATION),
             ])
        job.sandbox()

        with job.make_runner() as runner:
            self.assertEqual(runner._opts['emr_configurations'],
                             [CORE_SITE_EMR_CONFIGURATION,
                              HADOOP_ENV_EMR_CONFIGURATION])

    def test_combine_command_line_with_conf(self):
        self.start(mrjob_conf_patcher(dict(runners=dict(emr=dict(
            image_version='4.3.0',
            emr_configurations=[
                CORE_SITE_EMR_CONFIGURATION])))))

        job = MRTwoStepJob(
            ['-r', 'emr',
             '--emr-configuration', json.dumps(HADOOP_ENV_EMR_CONFIGURATION),
             ])
        job.sandbox()

        with job.make_runner() as runner:
            self.assertEqual(runner._opts['emr_configurations'],
                             [CORE_SITE_EMR_CONFIGURATION,
                              HADOOP_ENV_EMR_CONFIGURATION])


class JobStepsTestCase(MockBotoTestCase):

    def setUp(self):
        super(JobStepsTestCase, self).setUp()
        self.start(patch.object(MockEmrConnection, 'list_steps',
                                side_effect=MockEmrConnection.list_steps,
                                autospec=True))

    def test_empty(self):
        runner = EMRJobRunner()
        runner.make_persistent_cluster()

        self.assertEqual(runner._job_steps(max_steps=0), [])
        self.assertEqual(MockEmrConnection.list_steps.call_count, 0)

    def test_own_cluster(self):
        job = MRTwoStepJob(['-r', 'emr']).sandbox()

        with job.make_runner() as runner:
            runner._launch()

            job_steps = runner._job_steps(max_steps=2)

            self.assertEqual(len(job_steps), 2)

            # ensure that steps appear in correct order (see #1316)
            self.assertIn('Step 1', job_steps[0].name)
            self.assertIn('Step 2', job_steps[1].name)

            self.assertEqual(MockEmrConnection.list_steps.call_count, 1)

    def test_shared_cluster(self):
        cluster_id = EMRJobRunner().make_persistent_cluster()

        def add_other_steps(n):
            for _ in range(n):
                self.mock_emr_clusters[cluster_id]._steps.append(
                    MockEmrObject(id='s-NONE', name=''))

        job = MRTwoStepJob(['-r', 'emr', '--cluster-id', cluster_id]).sandbox()

        with job.make_runner() as runner:
            add_other_steps(n=DEFAULT_MAX_STEPS_RETURNED)
            runner._launch()
            add_other_steps(n=3)

            # this test won't work if pages of steps are really small
            assert(DEFAULT_MAX_STEPS_RETURNED >= 5)

            job_steps = runner._job_steps(max_steps=2)

            self.assertEqual(len(job_steps), 2)

            # ensure that steps appear in correct order (see #1316)
            self.assertIn('Step 1', job_steps[0].name)
            self.assertIn('Step 2', job_steps[1].name)

            # ensure that steps are for correct job
            self.assertTrue(job_steps[0].name.startswith(runner._job_key))
            self.assertTrue(job_steps[1].name.startswith(runner._job_key))

            # this should have only taken one call to list_steps(),
            # thanks to pagination
            self.assertEqual(MockEmrConnection.list_steps.call_count, 1)

            # would take two calls to list all the steps
            MockEmrConnection.list_steps.reset_mock()

            job_steps = runner._job_steps()
            self.assertEqual(len(job_steps), 2)
            self.assertEqual(MockEmrConnection.list_steps.call_count, 2)


class WaitForStepsToCompleteTestCase(MockBotoTestCase):

    # TODO: test more functionality. This currently
    # mostly ensures that we open the SSH tunnel at an appropriate time

    class StopTest(Exception):
        pass

    def setUp(self):
        super(WaitForStepsToCompleteTestCase, self).setUp()

        # mock out setting up SSH tunnel
        self.start(patch.object(EMRJobRunner, '_set_up_ssh_tunnel'))

        # mock out logging
        self.start(patch('mrjob.emr.log'))

        # track number of calls to _wait_for_step_to_complete()
        #
        # need to keep a ref to the mock; apparently, when side_effect/autospec
        # is used, we can read mock attributes of
        # EMRJobRunner._wait_for_step_to_complete but not write them
        self._wait_for_step_to_complete = self.start(patch.object(
            EMRJobRunner, '_wait_for_step_to_complete',
            side_effect=EMRJobRunner._wait_for_step_to_complete,
            autospec=True))

    def make_runner(self, *extra_args):
        """Make a runner for a two step job and launch it."""
        job = MRTwoStepJob(['-r', 'emr'] + list(extra_args)).sandbox()
        runner = job.make_runner()
        runner._launch()
        return runner

    def test_basic(self):
        runner = self.make_runner()

        runner._wait_for_steps_to_complete()

        self.assertEqual(EMRJobRunner._wait_for_step_to_complete.call_count, 2)
        self.assertTrue(EMRJobRunner._set_up_ssh_tunnel.called)
        self.assertEqual(len(runner._log_interpretations), 2)
        self.assertIsNone(runner._mns_log_interpretation)

    def test_master_node_setup(self):
        fake_jar = os.path.join(self.tmp_dir, 'fake.jar')
        with open(fake_jar, 'w'):
            pass

        # --libjar is currently the only way to create the master
        # node setup script
        runner = self.make_runner('--libjar', fake_jar)

        runner._add_master_node_setup_files_for_upload()
        runner._wait_for_steps_to_complete()

        self.assertIsNotNone(runner._master_node_setup_script_path)

        self.assertEqual(EMRJobRunner._wait_for_step_to_complete.call_count, 3)
        self.assertTrue(EMRJobRunner._set_up_ssh_tunnel.called)
        self.assertEqual(len(runner._log_interpretations), 2)
        self.assertIsNotNone(runner._mns_log_interpretation)
        self.assertEqual(runner._mns_log_interpretation['no_job'], True)

    def test_blanks_out_log_interpretations(self):
        runner = self.make_runner()

        runner._log_interpretations = ['foo', 'bar', 'baz']
        runner._mns_log_interpretation = 'qux'

        self._wait_for_step_to_complete.side_effect = self.StopTest

        self.assertRaises(self.StopTest, runner._wait_for_steps_to_complete)
        self.assertEqual(runner._log_interpretations, [])
        self.assertEqual(runner._mns_log_interpretation, None)

    def test_open_ssh_tunnel_when_first_step_runs(self):
        # normally, we'll open the SSH tunnel when the first step
        # is RUNNING

        # stop the test as soon as SSH tunnel is set up
        EMRJobRunner._set_up_ssh_tunnel.side_effect = self.StopTest

        runner = self.make_runner()

        self.assertRaises(self.StopTest, runner._wait_for_steps_to_complete)

        self.assertEqual(EMRJobRunner._wait_for_step_to_complete.call_count, 1)

        mock_cluster = runner._describe_cluster()
        mock_steps = mock_cluster._steps

        self.assertEqual(len(mock_steps), 2)
        self.assertEqual(mock_steps[0].status.state, 'RUNNING')

    def test_open_ssh_tunnel_if_cluster_running(self):
        # tests #1115

        # stop the test as soon as SSH tunnel is set up
        EMRJobRunner._set_up_ssh_tunnel.side_effect = self.StopTest

        runner = self.make_runner()
        mock_cluster = runner._describe_cluster()
        mock_cluster.status.state = 'RUNNING'

        # run until SSH tunnel is set up
        self.assertRaises(self.StopTest, runner._wait_for_steps_to_complete)

        self.assertFalse(EMRJobRunner._wait_for_step_to_complete.called)

    def test_open_ssh_tunnel_if_cluster_waiting(self):
        # tests #1115

        # stop the test as soon as SSH tunnel is set up
        EMRJobRunner._set_up_ssh_tunnel.side_effect = self.StopTest

        runner = self.make_runner()
        mock_cluster = runner._describe_cluster()
        mock_cluster.status.state = 'WAITING'

        # run until SSH tunnel is set up
        self.assertRaises(self.StopTest, runner._wait_for_steps_to_complete)

        self.assertFalse(EMRJobRunner._wait_for_step_to_complete.called)

    def test_open_ssh_tunnel_when_step_pending_but_cluster_running(self):
        # tests #1115

        # stop the test as soon as SSH tunnel is set up
        EMRJobRunner._set_up_ssh_tunnel.side_effect = self.StopTest

        # put steps from previous job on cluster
        previous_runner = self.make_runner()

        runner = self.make_runner(
            '--cluster-id', previous_runner.get_cluster_id())

        mock_cluster = runner._describe_cluster()
        mock_steps = mock_cluster._steps

        # sanity-check: are steps from the previous cluster on there?
        self.assertEqual(len(mock_steps), 4)

        # run until ssh tunnel is called
        self.assertRaises(self.StopTest, runner._wait_for_steps_to_complete)

        # should have only waited for first step
        self.assertEqual(EMRJobRunner._wait_for_step_to_complete.call_count, 1)

        # cluster should be running, step should still be pending
        self.assertEqual(mock_cluster.status.state, 'RUNNING')
        self.assertIn(runner._job_key, mock_steps[2].name)
        self.assertEqual(mock_steps[2].status.state, 'PENDING')

    def test_terminated_cluster(self):
        runner = self.make_runner()

        self.start(patch(
            'mrjob.emr._patched_describe_step',
            return_value=MockEmrObject(
                status=MockEmrObject(
                    state='CANCELLED',
                ),
            ),
        ))

        self.start(patch(
            'mrjob.emr._patched_describe_cluster',
            return_value=MockEmrObject(
                id='j-CLUSTERID',
                status=MockEmrObject(
                    state='TERMINATING',
                ),
            ),
        ))

        self.start(patch.object(
            runner, '_check_for_missing_default_iam_roles'))
        self.start(patch.object(
            runner, '_check_for_key_pair_from_wrong_region'))
        self.start(patch.object(
            runner, '_check_for_failed_bootstrap_action',
            side_effect=self.StopTest))

        self.assertRaises(self.StopTest,
                          runner._wait_for_steps_to_complete)

        self.assertTrue(runner._check_for_missing_default_iam_roles.called)
        self.assertTrue(runner._check_for_key_pair_from_wrong_region.called)
        self.assertTrue(runner._check_for_failed_bootstrap_action.called)


class LsBootstrapStderrLogsTestCase(MockBotoTestCase):

    def setUp(self):
        super(LsBootstrapStderrLogsTestCase, self).setUp()

        self.runner = EMRJobRunner()
        self.log = self.start(patch('mrjob.emr.log'))

        self._ls_emr_bootstrap_stderr_logs = self.start(
            patch('mrjob.emr._ls_emr_bootstrap_stderr_logs'))
        self.runner._stream_bootstrap_log_dirs = Mock()

    def test_basic(self):
        # _ls_bootstrap_stderr_logs() is a very thin wrapper. Just
        # verify that the keyword args get passed through and
        # that logging happens in the right order

        stderr_path = ('s3://bucket/tmp/logs/j-1EE0CL1O7FDXU/node/i-e647eb49/'
                       'bootstrap-actions/1/stderr.gz')

        self._ls_emr_bootstrap_stderr_logs.return_value = [
            dict(
                action_num=0,
                node_id='i-e647eb49',
                path=stderr_path,
            ),
        ]

        results = self.runner._ls_bootstrap_stderr_logs(
            action_num=0,
            node_id='i-e647eb49',
        )

        self.assertFalse(self.log.info.called)

        self.assertEqual(next(results), dict(
            action_num=0,
            node_id='i-e647eb49',
            path=stderr_path,
        ))
        self._ls_emr_bootstrap_stderr_logs.assert_called_once_with(
            self.runner.fs,
            self.runner._stream_bootstrap_log_dirs.return_value,
            action_num=0,
            node_id='i-e647eb49',
        )

        self.assertEqual(self.log.info.call_count, 1)
        self.assertIn(stderr_path, self.log.info.call_args[0][0])

        self.assertRaises(StopIteration, next, results)


class CheckForFailedBootstrapActionTestCase(MockBotoTestCase):

    def setUp(self):
        super(CheckForFailedBootstrapActionTestCase, self).setUp()

        self.runner = EMRJobRunner()

        self.start(patch('mrjob.emr._get_reason'))
        self._check_for_nonzero_return_code = self.start(
            patch('mrjob.emr._check_for_nonzero_return_code',
                  return_value=None))
        self.log = self.start(patch('mrjob.emr.log'))
        self._ls_bootstrap_stderr_logs = self.start(
            patch('mrjob.emr.EMRJobRunner._ls_bootstrap_stderr_logs'))
        self._interpret_emr_bootstrap_stderr = self.start(
            patch('mrjob.emr._interpret_emr_bootstrap_stderr',
                  return_value={}))

    def test_failed_for_wrong_reason(self):
        self.runner._check_for_failed_bootstrap_action(cluster=Mock())

        self.assertFalse(self._interpret_emr_bootstrap_stderr.called)
        self.assertFalse(self.log.error.called)

    def test_empty_interpretation(self):
        self._check_for_nonzero_return_code.return_value = dict(
            action_num=0, node_id='i-e647eb49')

        self.runner._check_for_failed_bootstrap_action(cluster=Mock())

        self._ls_bootstrap_stderr_logs.assert_called_once_with(
            action_num=0, node_id='i-e647eb49')
        self.assertTrue(self._interpret_emr_bootstrap_stderr.called)

        self.assertFalse(self.log.error.called)

    def test_error(self):
        self._check_for_nonzero_return_code.return_value = dict(
            action_num=0, node_id='i-e647eb49')

        stderr_path = ('s3://bucket/tmp/logs/j-1EE0CL1O7FDXU/node/'
                       'i-e647eb49/bootstrap-actions/1/stderr.gz')

        self._interpret_emr_bootstrap_stderr.return_value = dict(
            errors=[
                dict(
                    action_num=0,
                    node_id='i-e647eb49',
                    task_error=dict(
                        message='BOOM!\n',
                        path=stderr_path,
                    ),
                ),
            ],
            partial=True,
        )

        self.runner._check_for_failed_bootstrap_action(cluster=Mock())

        self._ls_bootstrap_stderr_logs.assert_called_once_with(
            action_num=0, node_id='i-e647eb49')
        self.assertTrue(self._interpret_emr_bootstrap_stderr.called)

        self.assertTrue(self.log.error.called)
        self.assertIn('BOOM!', self.log.error.call_args[0][0])
        self.assertIn(stderr_path, self.log.error.call_args[0][0])


class UseSudoOverSshTestCase(MockBotoTestCase):

    def test_ami_4_3_0_with_ssh_fs(self):
        job = MRTwoStepJob(
            ['-r', 'emr', '--ec2-key-pair-file', '/path/to/EMR.pem',
             '--image-version', '4.3.0']).sandbox()

        with job.make_runner() as runner:
            self.assertIsNotNone(runner._ssh_fs)
            self.assertFalse(runner._ssh_fs._sudo)

            runner._launch()

            self.assertTrue(runner._ssh_fs._sudo)

    def test_ami_4_2_0_with_ssh_fs(self):

        job = MRTwoStepJob(
            ['-r', 'emr', '--ec2-key-pair-file', '/path/to/EMR.pem',
             '--image-version', '4.2.0']).sandbox()

        with job.make_runner() as runner:
            self.assertIsNotNone(runner._ssh_fs)
            self.assertFalse(runner._ssh_fs._sudo)

            runner._launch()

            self.assertFalse(runner._ssh_fs._sudo)

    def test_ami_4_3_0_without_ssh_fs(self):
        # just make sure we don't cause an error trying to set up sudo
        # on a nonexistent filesystem
        job = MRTwoStepJob(
            ['-r', 'emr', '--image-version', '4.3.0']).sandbox()

        with job.make_runner() as runner:
            self.assertIsNone(runner._ssh_fs)

            runner._launch()

            self.assertIsNone(runner._ssh_fs)


class MasterPrivateIPTestCase(MockBotoTestCase):

    # logic for runner._master_private_ip()

    def test_master_private_ip(self):
        job = MRTwoStepJob(['-r', 'emr'])
        job.sandbox()

        with job.make_runner() as runner:
            # no cluster yet
            self.assertRaises(AssertionError, runner._master_private_ip)

            runner._launch()

            self.assertIsNone(runner._master_private_ip())

            self.connect_emr().simulate_progress(runner.get_cluster_id())
            self.assertIsNotNone(runner._master_private_ip())


class SetUpSSHTunnelTestCase(MockBotoTestCase):

    def setUp(self, *args):
        super(SetUpSSHTunnelTestCase, self).setUp()

        self.mock_Popen = self.start(patch('mrjob.emr.Popen'))
        # simulate successfully binding port
        self.mock_Popen.return_value.returncode = None
        self.mock_Popen.return_value.pid = 99999

        self.start(patch('os.kill'))  # don't clean up fake SSH proc

    def get_ssh_args(self, *args, **kwargs):
        job_args = [
            '-r', 'emr',
            '--ssh-tunnel',
            '--ec2-key-pair', 'EMR',
            '--ec2-key-pair-file', '/path/to/EMR.pem'] + list(args)

        job = MRTwoStepJob(job_args)
        job.sandbox()

        with job.make_runner() as runner:
            runner._launch()

            cluster_id = runner.get_cluster_id()

            cluster = self.mock_emr_clusters[cluster_id]
            while cluster.status.state in ('STARTING', 'BOOTSTRAPPING'):
                self.connect_emr().simulate_progress(cluster_id)

            runner._set_up_ssh_tunnel()

            ssh_args = self.mock_Popen.call_args[0][0]

            if kwargs.get('assert_tunnel_failed'):
                self.assertFalse(runner._ssh_proc)

            return ssh_args

    def parse_ssh_args(self, ssh_args):
        local_port, remote_host, remote_port = (
            ssh_args[ssh_args.index('-L') + 1].split(':'))

        local_port = int(local_port)
        remote_port = int(remote_port)

        user, host = ssh_args[-1].split('@')

        return dict(
            host=host,
            local_port=local_port,
            remote_host=remote_host,
            remote_port=remote_port,
            user=user)

    def test_basic(self):
        # test things that don't depend on AMI
        ssh_args = self.get_ssh_args()
        params = self.parse_ssh_args(ssh_args)

        self.assertEqual(params['user'], 'hadoop')
        self.assertNotEqual(params['host'], params['remote_host'])

        self.assertEqual(self.mock_Popen.call_count, 1)

        self.assertNotIn('-g', ssh_args)
        self.assertNotIn('-4', ssh_args)

    def test_2_x_ami(self):
        ssh_args = self.get_ssh_args('--image-version', '2.4.11')
        params = self.parse_ssh_args(ssh_args)

        self.assertEqual(params['remote_port'], 9100)
        self.assertEqual(params['remote_host'], 'localhost')

    def test_3_x_ami(self):
        ssh_args = self.get_ssh_args('--image-version', '3.11.0')
        params = self.parse_ssh_args(ssh_args)

        self.assertEqual(params['remote_port'], 9026)
        self.assertEqual(len(params['remote_host'].split('.')), 4)

    def test_4_x_ami(self):
        ssh_args = self.get_ssh_args('--image-version', '4.7.2')
        params = self.parse_ssh_args(ssh_args)

        self.assertEqual(params['remote_port'], 8088)
        self.assertEqual(len(params['remote_host'].split('.')), 4)

    def test_ssh_tunnel_is_open(self):
        # this is the same on all AMIs
        ssh_args = self.get_ssh_args('--ssh-tunnel-is-open')

        self.assertIn('-g', ssh_args)
        self.assertIn('-4', ssh_args)

    def test_ssh_bind_ports(self):
        ssh_args = self.get_ssh_args('--ssh-bind-ports', '12345')
        params = self.parse_ssh_args(ssh_args)

        self.assertEqual(params['local_port'], 12345)

    def test_retry_ports(self):
        returncodes = [None, 255, 255]  # in reverse order

        def popen_side_effect(*args, **kwargs):
            return_value = Mock()
            return_value.pid = 99999
            return_value.returncode = returncodes.pop()
            return return_value

        self.mock_Popen.side_effect = popen_side_effect

        self.start(patch('mrjob.emr.EMRJobRunner._pick_ssh_bind_ports',
                   return_value=[10001, 10002, 10003, 10004]))

        ssh_args = self.get_ssh_args()
        params = self.parse_ssh_args(ssh_args)

        self.assertEqual(self.mock_Popen.call_count, 3)
        self.assertEqual(params['local_port'], 10003)

    def test_missing_ssh_binary(self):
        # tests #1474
        self.mock_Popen.side_effect = OSError(2, 'No such file or directory')

        self.get_ssh_args(assert_tunnel_failed=True)

    def test_other_popen_error(self):
        self.mock_Popen.side_effect = NotImplementedError()

        self.assertRaises(NotImplementedError, self.get_ssh_args)


class UsesSparkTestCase(MockBotoTestCase):

    def test_default(self):
        job = MRTwoStepJob(['-r', 'emr'])
        job.sandbox()

        with job.make_runner() as runner:
            self.assertFalse(runner._uses_spark())
            self.assertFalse(runner._has_spark_steps())
            self.assertFalse(runner._has_spark_install_bootstrap_action())
            self.assertFalse(runner._has_spark_application())
            self.assertFalse(runner._opts['bootstrap_spark'])

    def test_spark_step(self):
        job = MRNullSpark(['-r', 'emr'])
        job.sandbox()

        with job.make_runner() as runner:
            self.assertTrue(runner._uses_spark())
            self.assertTrue(runner._has_spark_steps())

    def test_spark_script_step(self):
        job = MRSparkScript(['-r', 'emr'])
        job.sandbox()

        with job.make_runner() as runner:
            self.assertTrue(runner._uses_spark())
            self.assertTrue(runner._has_spark_steps())

    def test_streaming_and_spark_steps(self):
        job = MRStreamingAndSpark(['-r', 'emr'])
        job.sandbox()

        with job.make_runner() as runner:
            self.assertTrue(runner._uses_spark())
            self.assertTrue(runner._has_spark_steps())

    def test_s3_spark_install_bootstrap_action(self):
        job = MRTwoStepJob([
            '-r', 'emr',
            '--bootstrap-action',
            's3://support.elasticmapreduce/spark/install-spark',
        ])
        job.sandbox()

        with job.make_runner() as runner:
            self.assertTrue(runner._uses_spark())
            self.assertTrue(runner._has_spark_install_bootstrap_action())

    def test_file_spark_install_bootstrap_action(self):
        job = MRTwoStepJob([
            '-r', 'emr',
            '--bootstrap-action',
            'file:///usr/share/aws/emr/install-spark/install-spark',
        ])
        job.sandbox()

        with job.make_runner() as runner:
            self.assertTrue(runner._uses_spark())
            self.assertTrue(runner._has_spark_install_bootstrap_action())

    def test_s3_ganglia_install_bootstrap_action(self):
        job = MRTwoStepJob([
            '-r', 'emr',
            '--bootstrap-action',
            's3://beta.elasticmapreduce/bootstrap-actions/install-ganglia',
        ])

        job.sandbox()

        with job.make_runner() as runner:
            self.assertFalse(runner._uses_spark())
            self.assertFalse(runner._has_spark_install_bootstrap_action())

    def test_s3_ganglia_and_spark_bootstrap_actions(self):
        job = MRTwoStepJob([
            '-r', 'emr',
            '--bootstrap-action',
            's3://support.elasticmapreduce/spark/install-spark',
            's3://beta.elasticmapreduce/bootstrap-actions/install-ganglia',
        ])
        job.sandbox()

        with job.make_runner() as runner:
            self.assertTrue(runner._uses_spark())
            self.assertTrue(runner._has_spark_install_bootstrap_action())

    def test_spark_application(self):
        job = MRTwoStepJob(['-r', 'emr',
<<<<<<< HEAD
                            '--image-version', '4.0.0',
                            '--emr-application', 'Spark'])
=======
                            '--ami-version', '4.0.0',
                            '--application', 'Spark'])
>>>>>>> 547a0ad0
        job.sandbox()

        with job.make_runner() as runner:
            self.assertTrue(runner._uses_spark())
            self.assertTrue(runner._has_spark_application())

    def test_spark_application_lowercase(self):
        job = MRTwoStepJob(['-r', 'emr',
<<<<<<< HEAD
                            '--image-version', '4.0.0',
                            '--emr-application', 'spark'])
=======
                            '--ami-version', '4.0.0',
                            '--application', 'spark'])
>>>>>>> 547a0ad0
        job.sandbox()

        with job.make_runner() as runner:
            self.assertTrue(runner._uses_spark())
            self.assertTrue(runner._has_spark_application())

    def test_other_application(self):
        job = MRTwoStepJob(['-r', 'emr',
<<<<<<< HEAD
                            '--image-version', '4.0.0',
                            '--emr-application', 'Mahout'])
=======
                            '--ami-version', '4.0.0',
                            '--application', 'Mahout'])
>>>>>>> 547a0ad0
        job.sandbox()

        with job.make_runner() as runner:
            self.assertFalse(runner._uses_spark())
            self.assertFalse(runner._has_spark_application())

    def test_spark_and_other_application(self):
        job = MRTwoStepJob(['-r', 'emr',
<<<<<<< HEAD
                            '--image-version', '4.0.0',
                            '--emr-application', 'Mahout',
                            '--emr-application', 'Spark'])
=======
                            '--ami-version', '4.0.0',
                            '--application', 'Mahout',
                            '--application', 'Spark'])
>>>>>>> 547a0ad0
        job.sandbox()

        with job.make_runner() as runner:
            self.assertTrue(runner._uses_spark())
            self.assertTrue(runner._has_spark_application())

    def test_bootstrap_spark(self):
        # tests #1465
        job = MRTwoStepJob(['-r', 'emr', '--bootstrap-spark'])
        job.sandbox()

        with job.make_runner() as runner:
            self.assertTrue(runner._uses_spark())
            self.assertTrue(runner._opts['bootstrap_spark'])

    def test_ignores_new_supported_products_api_param(self):
        job = MRTwoStepJob(['-r', 'emr',
                            '--emr-api-param',
                            'NewSupportedProducts.member.1.Name=spark'])
        job.sandbox()

        with job.make_runner() as runner:
            self.assertFalse(runner._uses_spark())
            self.assertFalse(runner._has_spark_application())

    def test_ignores_application_api_param(self):
        job = MRTwoStepJob(['-r', 'emr',
                            '--image-version', '4.0.0',
                            '--emr-api-param',
                            'Application.member.1.Name=Spark'])
        job.sandbox()

        with job.make_runner() as runner:
            self.assertFalse(runner._uses_spark())
            self.assertFalse(runner._has_spark_application())


class SparkPyFilesTestCase(MockBotoTestCase):

    def test_eggs(self):
        egg1_path = self.makefile('dragon.egg')
        egg2_path = self.makefile('horton.egg')

        job = MRNullSpark([
            '-r', 'emr',
            '--py-file', egg1_path, '--py-file', egg2_path])
        job.sandbox()

        with job.make_runner() as runner:
            runner._add_job_files_for_upload()

            # in the cloud, we need to upload py_files to cloud storage
            self.assertIn(egg1_path, runner._upload_mgr.path_to_uri())
            self.assertIn(egg2_path, runner._upload_mgr.path_to_uri())

            self.assertEqual(
                runner._spark_py_files(),
                [runner._upload_mgr.uri(egg1_path),
                 runner._upload_mgr.uri(egg2_path)]
            )


class TestClusterSparkSupportWarning(MockBotoTestCase):

    def test_okay(self):
        job = MRNullSpark(['-r', 'emr', '--image-version', '4.0.0'])
        job.sandbox()

        with job.make_runner() as runner:
            runner._launch()

            message = runner._cluster_spark_support_warning()
            self.assertIsNone(message)

    def test_no_python_3(self):
        job = MRNullSpark(['-r', 'emr', '--image-version', '3.11.0'])
        job.sandbox()

        with job.make_runner() as runner:
            runner._launch()

            message = runner._cluster_spark_support_warning()
            self.assertIsNotNone(message)
            # this version of Spark is bad for different reasons, depending
            # on Python version
            if PY2:
                self.assertIn('old version of Spark', message)
            else:
                self.assertIn('Python 3', message)
            self.assertIn('4.0.0', message)

    def test_too_old(self):
        job = MRNullSpark(['-r', 'emr', '--image-version', '3.7.0'])
        job.sandbox()

        with job.make_runner() as runner:
            runner._launch()

            message = runner._cluster_spark_support_warning()
            self.assertIsNotNone(message)
            self.assertIn('support Spark', message)
            self.assertNotIn('Python 3', message)
            # should suggest an AMI that works with this version of Python
            if PY2:
                self.assertIn('3.8.0', message)
            else:
                self.assertIn('4.0.0', message)

    def test_master_instance_too_small(self):
        job = MRNullSpark(['-r', 'emr', '--image-version', '4.0.0',
                           '--num-core-instances', '2',
                           '--core-instance-type', 'm1.medium'])
        job.sandbox()

        with job.make_runner() as runner:
            runner._launch()

            message = runner._cluster_spark_support_warning()
            self.assertIsNotNone(message)
            self.assertIn('too small', message)
            self.assertIn('stall', message)

    def test_core_instances_too_small(self):
        job = MRNullSpark(['-r', 'emr', '--image-version', '4.0.0',
                           '--num-core-instances', '2',
                           '--core-instance-type', 'm1.medium'])
        job.sandbox()

        with job.make_runner() as runner:
            runner._launch()

            message = runner._cluster_spark_support_warning()
            self.assertIsNotNone(message)
            self.assertIn('too small', message)
            self.assertIn('stall', message)

    def test_task_instances_too_small(self):
        job = MRNullSpark(['-r', 'emr', '--image-version', '4.0.0',
                           '--num-core-instances', '2',
                           '--core-instance-type', 'm1.large',
                           '--num-task-instances', '2',
                           '--task-instance-type', 'm1.medium'])
        job.sandbox()

        with job.make_runner() as runner:
            runner._launch()

            message = runner._cluster_spark_support_warning()
            self.assertIsNotNone(message)
            self.assertIn('too small', message)
            self.assertIn('stall', message)

    def test_sole_master_instance_too_small(self):
        job = MRNullSpark(['-r', 'emr', '--image-version', '4.0.0',
                           '--master-instance-type', 'm1.medium'])
        job.sandbox()

        with job.make_runner() as runner:
            runner._launch()

            message = runner._cluster_spark_support_warning()
            self.assertIsNotNone(message)
            self.assertIn('too small', message)
            self.assertIn('stall', message)

    def test_okay_with_core_instances_and_small_master(self):
        job = MRNullSpark(['-r', 'emr', '--image-version', '4.0.0',
                           '--num-core-instances', '2',
                           '--master-instance-type', 'm1.medium'])
        job.sandbox()

        with job.make_runner() as runner:
            runner._launch()

            message = runner._cluster_spark_support_warning()
            self.assertIsNone(message)


class ImageVersionGteTestCase(MockBotoTestCase):

    def test_image_version(self):
        runner = EMRJobRunner(image_version='3.7.0')

        self.assertTrue(runner._image_version_gte('3'))
        self.assertTrue(runner._image_version_gte('3.7.0'))
        self.assertFalse(runner._image_version_gte('3.8.0'))

    def test_release_label(self):
        runner = EMRJobRunner(release_label='emr-4.8.2')

        self.assertTrue(runner._image_version_gte('4'))
        self.assertTrue(runner._image_version_gte('4.6.0'))
        self.assertTrue(runner._image_version_gte('4.8.2'))
        self.assertFalse(runner._image_version_gte('4.9.0'))
        self.assertFalse(runner._image_version_gte('5'))

    def test_release_label_hides_image_version(self):
        runner = EMRJobRunner(image_version='3.7.0',
                              release_label='emr-4.8.2')

        self.assertTrue(runner._image_version_gte('4'))
        self.assertTrue(runner._image_version_gte('4.6.0'))
        self.assertTrue(runner._image_version_gte('4.8.2'))
        self.assertFalse(runner._image_version_gte('5'))


class SparkSubmitArgPrefixTestCase(MockBotoTestCase):

    def test_default(self):
        # these are hard-coded and always the same
        runner = EMRJobRunner()

        self.assertEqual(
            runner._spark_submit_arg_prefix(),
            ['--master', 'yarn', '--deploy-mode', 'cluster'])


class SSHWorkerHostsTestCase(MockBotoTestCase):

    def _ssh_worker_hosts(self, *args):
        mr_job = MRTwoStepJob(['-r', 'emr'] + list(args))
        mr_job.sandbox()

        with mr_job.make_runner() as runner:
            runner.run()

            return runner._ssh_worker_hosts()

    def test_ignore_master(self):
        self.assertEqual(len(self._ssh_worker_hosts()), 0)

    def test_include_core_nodes(self):
        self.assertEqual(
            len(self._ssh_worker_hosts('--num-core-instances', '2')),
            2)

    def test_include_task_nodes(self):
        self.assertEqual(
            len(self._ssh_worker_hosts('--num-core-instances', '2',
                                       '--num-task-instances', '3')),
            5)


class BadBashWorkaroundTestCase(MockBotoTestCase):
    # regression test for 1548

    def _test_sh_bin(self, image_version, expected_bin, expected_pre_commands):
        cookie_jar = self.makefile('cookie.jar')

        job = MRTwoStepJob(['-r', 'emr', '--image-version', image_version,
                            '--libjar', cookie_jar])
        job.sandbox()

        def check_script(path):
            self.assertTrue(path)
            with open(path) as script:
                lines = list(script)
                self.assertEqual(lines[0].strip(),
                                 '#!%s' % cmd_line(expected_bin))
                # everything up to first newline is a pre-command
                pre_commands = []
                for line in lines[1:]:
                    cmd = line.strip()
                    if not cmd:
                        break
                    pre_commands.append(cmd)

                self.assertEqual(pre_commands, expected_pre_commands)

        with job.make_runner() as runner:
            runner.run()

            self.assertEqual(runner._sh_bin(), expected_bin)
            self.assertEqual(runner._sh_pre_commands(), expected_pre_commands)

            check_script(runner._master_bootstrap_script_path)
            check_script(runner._master_node_setup_script_path)

    def test_good_bash(self):
        self._test_sh_bin('5.0.0', ['/bin/sh', '-ex'], [])

    def test_bad_bash(self):
        self._test_sh_bin('5.2.0', ['/bin/sh', '-x'], ['set -e'])<|MERGE_RESOLUTION|>--- conflicted
+++ resolved
@@ -5774,13 +5774,8 @@
 
     def test_spark_application(self):
         job = MRTwoStepJob(['-r', 'emr',
-<<<<<<< HEAD
                             '--image-version', '4.0.0',
-                            '--emr-application', 'Spark'])
-=======
-                            '--ami-version', '4.0.0',
                             '--application', 'Spark'])
->>>>>>> 547a0ad0
         job.sandbox()
 
         with job.make_runner() as runner:
@@ -5789,13 +5784,8 @@
 
     def test_spark_application_lowercase(self):
         job = MRTwoStepJob(['-r', 'emr',
-<<<<<<< HEAD
                             '--image-version', '4.0.0',
-                            '--emr-application', 'spark'])
-=======
-                            '--ami-version', '4.0.0',
                             '--application', 'spark'])
->>>>>>> 547a0ad0
         job.sandbox()
 
         with job.make_runner() as runner:
@@ -5804,13 +5794,8 @@
 
     def test_other_application(self):
         job = MRTwoStepJob(['-r', 'emr',
-<<<<<<< HEAD
                             '--image-version', '4.0.0',
-                            '--emr-application', 'Mahout'])
-=======
-                            '--ami-version', '4.0.0',
                             '--application', 'Mahout'])
->>>>>>> 547a0ad0
         job.sandbox()
 
         with job.make_runner() as runner:
@@ -5819,15 +5804,9 @@
 
     def test_spark_and_other_application(self):
         job = MRTwoStepJob(['-r', 'emr',
-<<<<<<< HEAD
                             '--image-version', '4.0.0',
-                            '--emr-application', 'Mahout',
-                            '--emr-application', 'Spark'])
-=======
-                            '--ami-version', '4.0.0',
                             '--application', 'Mahout',
                             '--application', 'Spark'])
->>>>>>> 547a0ad0
         job.sandbox()
 
         with job.make_runner() as runner:
