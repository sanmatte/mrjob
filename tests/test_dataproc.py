# -*- coding: utf-8 -*-
# Copyright 2009-2017 Yelp and Contributors
# Copyright 2018 Google Inc.
#
# Licensed under the Apache License, Version 2.0 (the "License");
# you may not use this file except in compliance with the License.
# You may obtain a copy of the License at
#
# http://www.apache.org/licenses/LICENSE-2.0
#
# Unless required by applicable law or agreed to in writing, software
# distributed under the License is distributed on an "AS IS" BASIS,
# WITHOUT WARRANTIES OR CONDITIONS OF ANY KIND, either express or implied.
# See the License for the specific language governing permissions and
# limitations under the License.
"""Tests for DataprocJobRunner"""
import getpass
import os
import os.path
from contextlib import contextmanager
from copy import deepcopy
from io import BytesIO
from subprocess import PIPE
from unittest import TestCase

from google.api_core.exceptions import NotFound

import mrjob
import mrjob.dataproc
import mrjob.fs.gcs
from mrjob.dataproc import DataprocException
from mrjob.dataproc import DataprocJobRunner
from mrjob.dataproc import _CONTAINER_EXECUTOR_CLASS_NAME
from mrjob.dataproc import _DEFAULT_CLOUD_TMP_DIR_OBJECT_TTL_DAYS
from mrjob.dataproc import _DEFAULT_GCE_REGION
from mrjob.dataproc import _DEFAULT_IMAGE_VERSION
from mrjob.dataproc import _MAX_MINS_IDLE_BOOTSTRAP_ACTION_PATH
from mrjob.dataproc import _cluster_state_name
from mrjob.dataproc import _fix_java_stack_trace
from mrjob.dataproc import _fix_traceback
from mrjob.examples.mr_boom import MRBoom
from mrjob.fs.gcs import GCSFilesystem
from mrjob.fs.gcs import parse_gcs_uri
from mrjob.logs.errors import _pick_error
from mrjob.py2 import PY2
from mrjob.py2 import StringIO
from mrjob.step import StepFailedException
from mrjob.tools.emr.audit_usage import _JOB_KEY_RE
from mrjob.util import log_to_stream
from mrjob.util import save_current_environment

from tests.mock_google import MockGoogleTestCase
from tests.mock_google.storage import MockGoogleStorageBlob
from tests.mr_hadoop_format_job import MRHadoopFormatJob
from tests.mr_no_mapper import MRNoMapper
from tests.mr_two_step_job import MRTwoStepJob
from tests.mr_word_count import MRWordCount
from tests.py2 import call
from tests.py2 import mock
from tests.py2 import patch
from tests.quiet import logger_disabled
from tests.quiet import no_handlers_for_logger
from tests.sandbox import mrjob_conf_patcher

# used to match command lines
if PY2:
    PYTHON_BIN = 'python'
else:
    PYTHON_BIN = 'python3'

US_EAST_GCE_REGION = 'us-east1'
EU_WEST_GCE_REGION = 'europe-west1'

DEFAULT_GCE_INSTANCE = 'n1-standard-1'
HIGHMEM_GCE_INSTANCE = 'n1-highmem-2'
HIGHCPU_GCE_INSTANCE = 'n1-highcpu-2'
MICRO_GCE_INSTANCE = 'f1-micro'

DRIVER_OUTPUT_URI = (
    'gs://mock-bucket/google-cloud-dataproc-metainfo/mock-cluster-id'
    '/jobs/mock-job-name/driveroutput')

APPLICATION_ID = 'application_1525195653111_0001'
CONTAINER_ID_1 = 'container_1525195653111_0001_0001_01_000001'
CONTAINER_ID_2 = 'container_1525195653111_0001_0002_02_000002'

STACK_TRACE = (
    'Diagnostics report from attempt_1525195653111_0001_m_000000_3:'
    ' Error: java.lang.RuntimeException: PipeMapRed.waitOutputThreads():'
    ' subprocess failed with code 1\n'
    '\tat org.apache.hadoop.streaming.PipeMapRed.waitOutputThreads'
    '(PipeMapRed.java:322)\n'
    '\tat org.apache.hadoop.mapred.YarnChild.main(YarnChild.java:158)'
)

# newlines don't get logged for some reason
LOGGING_STACK_TRACE = STACK_TRACE.replace('\n', '')

# sample traceback from MRBoom
TRACEBACK = (
   'Traceback (most recent call last):\n'
    '  File "mr_boom.py", line 23, in <module>\n'
    '    MRBoom.run()\n'
    '  File "/usr/lib/python2.7/dist-packages/mrjob/job.py"'
    ', line 433, in run\n'
    '    mr_job.execute()\n'
    '  File "/usr/lib/python2.7/dist-packages/mrjob/job.py"'
    ', line 442, in execute\n'
    '    self.run_mapper(self.options.step_num)\n'
    '  File "/usr/lib/python2.7/dist-packages/mrjob/job.py"'
    ', line 522, in run_mapper\n'
    '    for out_key, out_value in mapper_init() or ():\n'
    '  File "mr_boom.py", line 20, in mapper_init\n'
    '    raise Exception(\'BOOM\')\n'
    'Exception: BOOM')

LOGGING_TRACEBACK = TRACEBACK.replace('\n', '')

# these very occasionally appear in the stderr log
LOG4J_WARNINGS = (
    '\n'
    'No appenders could be found for logger'
    ' (org.apache.hadoop.metrics2.impl.MetricsSystemImpl).'
    'Please initialize the log4j system properly.\n'
    'See http://logging.apache.org/log4j/1.2/faq.html#noconfig'
    ' for more info.'
)

SPLIT_URI = ('gs://mrjob-us-west1-aaaaaaaaaaaaaaaa/tmp/mr_boom'
             '.davidmarin.20180503.232439.647629/files/LICENSE.txt')
SPLIT_MESSAGE = (
    'Processing split: %s:0+28' % SPLIT_URI)
SPLIT = dict(path=SPLIT_URI, start_line=0, num_lines=28)

LOGGING_CLUSTER_NAME = 'mock-cluster-with-logging'


class DataprocJobRunnerEndToEndTestCase(MockGoogleTestCase):

    MRJOB_CONF_CONTENTS = {'runners': {'dataproc': {
        'check_cluster_every': 0.00,
        'cloud_fs_sync_secs': 0.00,
    }}}

    def test_end_to_end(self):
        # read from STDIN, a local file, and a remote file
        stdin = BytesIO(b'foo\nbar\n')

        local_input_path = os.path.join(self.tmp_dir, 'input')
        with open(local_input_path, 'wb') as local_input_file:
            local_input_file.write(b'bar\nqux\n')

        remote_input_path = 'gs://walrus/data/foo'
        self.put_gcs_multi({
            remote_input_path: b'foo\n'
        })

        mr_job = MRHadoopFormatJob(['-r', 'dataproc', '-v',
                                    '-', local_input_path, remote_input_path,
                                    '--jobconf', 'x=y'])
        mr_job.sandbox(stdin=stdin)

        results = []

        mock_gcs_fs_snapshot = deepcopy(self.mock_gcs_fs)

        fake_gcs_output = [
            b'1\t"qux"\n2\t"bar"\n',
            b'2\t"foo"\n5\tnull\n'
        ]

        with mr_job.make_runner() as runner:
            self.assertIsInstance(runner, DataprocJobRunner)

            # make sure that initializing the runner doesn't affect GCS
            # (Issue #50)
            self.assertEqual(self.mock_gcs_fs, mock_gcs_fs_snapshot)

            runner.run()

            # setup fake output
            self.put_job_output_parts(runner, fake_gcs_output)

            results.extend(mr_job.parse_output(runner.cat_output()))

            local_tmp_dir = runner._get_local_tmp_dir()
            # make sure cleanup hasn't happened yet
            self.assertTrue(os.path.exists(local_tmp_dir))
            self.assertTrue(any(runner.fs.ls(runner.get_output_dir())))

            name_match = _JOB_KEY_RE.match(runner._job_key)
            self.assertEqual(name_match.group(1), 'mr_hadoop_format_job')
            self.assertEqual(name_match.group(2), getpass.getuser())

            # make sure our input and output formats are attached to
            # the correct steps
            jobs = list(runner._list_jobs())
            self.assertEqual(len(jobs), 2)

            # put earliest job first
            jobs.sort(key=lambda j: j.reference.job_id)

            step_0_args = jobs[0].hadoop_job.args
            step_1_args = jobs[1].hadoop_job.args

            self.assertIn('-inputformat', step_0_args)
            self.assertNotIn('-outputformat', step_0_args)
            self.assertNotIn('-inputformat', step_1_args)
            self.assertIn('-outputformat', step_1_args)

            # make sure jobconf got through
            self.assertIn('-D', step_0_args)
            self.assertIn('x=y', step_0_args)
            self.assertIn('-D', step_1_args)
            # job overrides jobconf in step 1
            self.assertIn('x=z', step_1_args)

            # make sure mrjob.zip is created and uploaded as a bootstrap file
            self.assertTrue(os.path.exists(runner._mrjob_zip_path))
            self.assertIn(runner._mrjob_zip_path,
                          runner._upload_mgr.path_to_uri())
            self.assertIn(runner._mrjob_zip_path,
                          runner._bootstrap_dir_mgr.paths())

            cluster_id = runner.get_cluster_id()

        self.assertEqual(sorted(results),
                         [(1, 'qux'), (2, 'bar'), (2, 'foo'), (5, None)])

        # make sure cleanup happens
        self.assertFalse(os.path.exists(local_tmp_dir))

        # we don't clean-up the output dir as we're relying on lifecycle
        # management
        output_dirs = list(runner.fs.ls(runner.get_output_dir()))
        self.assertEqual(len(fake_gcs_output), len(output_dirs))

        # job should get terminated
        cluster = runner._get_cluster(cluster_id)
        self.assertEqual(_cluster_state_name(cluster.status.state), 'DELETING')

    def test_failed_job(self):
        mr_job = MRTwoStepJob(['-r', 'dataproc', '-v'])
        mr_job.sandbox()

        with no_handlers_for_logger('mrjob.dataproc'):
            stderr = StringIO()
            log_to_stream('mrjob.dataproc', stderr)

            self.mock_jobs_succeed = False

            with mr_job.make_runner() as runner:
                self.assertIsInstance(runner, DataprocJobRunner)

                self.assertRaises(StepFailedException, runner.run)

                self.assertIn(' => ERROR\n', stderr.getvalue())

                cluster_id = runner.get_cluster_id()

        # job should get terminated
        cluster = runner._get_cluster(cluster_id)
        self.assertEqual(_cluster_state_name(cluster.status.state), 'DELETING')

    def _test_cloud_tmp_cleanup(self, mode, tmp_len):
        stdin = BytesIO(b'foo\nbar\n')

        mr_job = MRTwoStepJob(['-r', 'dataproc', '-v',
                               '-', '--cleanup', mode])
        mr_job.sandbox(stdin=stdin)

        with mr_job.make_runner() as runner:
            tmp_bucket, _ = parse_gcs_uri(runner._cloud_tmp_dir)

            runner.run()

            # this is set and unset before we can get at it unless we do this
            list(runner.cat_output())

            fs = runner.fs

        # with statement finishes, cleanup runs

        self.assertEqual(
            len(list(fs.client.bucket(tmp_bucket).list_blobs())),
            tmp_len)

    def test_cleanup_all(self):
        self._test_cloud_tmp_cleanup('ALL', 0)

    def test_cleanup_tmp(self):
        self._test_cloud_tmp_cleanup('TMP', 0)

    def test_cleanup_remote(self):
        self._test_cloud_tmp_cleanup('CLOUD_TMP', 0)

    def test_cleanup_local(self):
        self._test_cloud_tmp_cleanup('LOCAL_TMP', 5)

    def test_cleanup_logs(self):
        self._test_cloud_tmp_cleanup('LOGS', 5)

    def test_cleanup_none(self):
        self._test_cloud_tmp_cleanup('NONE', 5)

    def test_cleanup_combine(self):
        self._test_cloud_tmp_cleanup('LOGS,CLOUD_TMP', 0)

    def test_cleanup_error(self):
        self.assertRaises(ValueError, self._test_cloud_tmp_cleanup,
                          'NONE,LOGS,CLOUD_TMP', 0)
        self.assertRaises(ValueError, self._test_cloud_tmp_cleanup,
                          'GARBAGE', 0)


class ExistingClusterTestCase(MockGoogleTestCase):

    def test_attach_to_existing_cluster(self):
        runner1 = DataprocJobRunner(conf_paths=[])

        runner1._launch_cluster()
        cluster_id = runner1._cluster_id

        stdin = BytesIO(b'foo\nbar\n')

        mr_job = MRTwoStepJob(['-r', 'dataproc', '-v',
                               '--cluster-id', cluster_id])
        mr_job.sandbox(stdin=stdin)

        results = []

        with mr_job.make_runner() as runner2:
            runner2.run()

            # Generate fake output
            self.put_job_output_parts(runner2, [
                b'1\t"bar"\n1\t"foo"\n2\tnull\n'
            ])

            # Issue 182: don't create the bootstrap script when
            # attaching to another cluster
            self.assertIsNone(runner2._master_bootstrap_script_path)

            results.extend(mr_job.parse_output(runner2.cat_output()))

        self.assertEqual(sorted(results),
                         [(1, 'bar'), (1, 'foo'), (2, None)])

    def test_dont_take_down_cluster_on_failure(self):
        runner1 = DataprocJobRunner(conf_paths=[])

        runner1._launch_cluster()
        cluster_id = runner1._cluster_id

        mr_job = MRTwoStepJob(['-r', 'dataproc', '-v',
                               '--cluster-id', cluster_id])
        mr_job.sandbox()

        self.mock_jobs_succeed = False

        with mr_job.make_runner() as runner2:
            self.assertIsInstance(runner2, DataprocJobRunner)

            with logger_disabled('mrjob.dataproc'):
                self.assertRaises(StepFailedException, runner2.run)

            cluster2 = runner2._get_cluster(runner2._cluster_id)
            self.assertEqual(_cluster_state_name(cluster2.status.state),
                             'RUNNING')

        # job shouldn't get terminated by cleanup
        cluster1 = runner1._get_cluster(runner1._cluster_id)
        self.assertEqual(_cluster_state_name(cluster1.status.state),
                         'RUNNING')


class CloudAndHadoopVersionTestCase(MockGoogleTestCase):

    def test_default(self):
        with self.make_runner() as runner:
            runner.run()
            self.assertEqual(runner.get_image_version(),
                             _DEFAULT_IMAGE_VERSION)
            self.assertEqual(runner.get_hadoop_version(), '2.7.2')

    def test_image_0_1(self):
        self._assert_cloud_hadoop_version('0.1', '2.7.1')

    def test_image_0_2(self):
        self._assert_cloud_hadoop_version('0.2', '2.7.1')

    def test_image_1_0(self):
        self._assert_cloud_hadoop_version('1.0', '2.7.2')

    def test_image_1_0_11(self):
        # regression test for #1428
        self._assert_cloud_hadoop_version('1.0.11', '2.7.2')

    def test_future_proofing(self):
        self._assert_cloud_hadoop_version('5.0', '2.7.2')

    def _assert_cloud_hadoop_version(self, image_version, hadoop_version):
        with self.make_runner('--image-version', image_version) as runner:
            runner.run()
            self.assertEqual(runner.get_image_version(), image_version)
            self.assertEqual(runner.get_hadoop_version(), hadoop_version)

    def test_hadoop_version_option_does_nothing(self):
        with logger_disabled('mrjob.dataproc'):
            with self.make_runner('--hadoop-version', '1.2.3.4') as runner:
                runner.run()
                self.assertEqual(runner.get_image_version(),
                                 _DEFAULT_IMAGE_VERSION)
                self.assertEqual(runner.get_hadoop_version(), '2.7.2')


class AvailabilityZoneConfigTestCase(MockGoogleTestCase):

    ZONE = 'puppy-land-1a'

    MRJOB_CONF_CONTENTS = {'runners': {'dataproc': {
        'check_cluster_every': 0.00,
        'cloud_fs_sync_secs': 0.00,
        'zone': ZONE,
    }}}

    def test_availability_zone_config(self):
        with self.make_runner('--zone', self.ZONE) as runner:
            runner.run()

            cluster = runner._get_cluster(runner._cluster_id)
            self.assertIn(self.ZONE,
                          cluster.config.gce_cluster_config.zone_uri)
            self.assertIn(self.ZONE,
                          cluster.config.master_config.machine_type_uri)
            self.assertIn(self.ZONE,
                          cluster.config.worker_config.machine_type_uri)


class ProjectIDTestCase(MockGoogleTestCase):

    def test_default(self):
        with self.make_runner() as runner:
            self.assertEqual(runner._project_id, self.mock_project_id)

    def test_project_id(self):
        with self.make_runner('--project-id', 'alan-parsons') as runner:
            self.assertEqual(runner._project_id, 'alan-parsons')


class CredentialsTestCase(MockGoogleTestCase):

    def test_credentials_are_scoped(self):
        # if we don't set scope, we'll get an error unless we're reading
        # credentials from gcloud (see #1742)
        with self.make_runner() as runner:
            self.assertTrue(runner._credentials.scopes)


class ExtraClusterParamsTestCase(MockGoogleTestCase):

    # just a basic test to make extra_cluster_params is respected.
    # more extensive tests are found in tests.test_emr

    def test_set_labels(self):
        args = ['--extra-cluster-param', 'labels={"name": "wrench"}']

        with self.make_runner(*args) as runner:
            runner.run()

            cluster = runner._get_cluster(runner._cluster_id)
            self.assertEqual(cluster.labels['name'], 'wrench')


class RegionAndZoneOptsTestCase(MockGoogleTestCase):

    def setUp(self):
        super(RegionAndZoneOptsTestCase, self).setUp()
        self.log = self.start(patch('mrjob.dataproc.log'))

    def test_default(self):
        runner = DataprocJobRunner()
        self.assertEqual(runner._opts['region'], 'us-west1')
        self.assertEqual(runner._opts['zone'], None)
        self.assertFalse(self.log.warning.called)

    def test_explicit_zone(self):
        runner = DataprocJobRunner(zone='europe-west1-a')
        self.assertEqual(runner._opts['zone'], 'europe-west1-a')

    def test_region_from_environment(self):
        with save_current_environment():
            os.environ['CLOUDSDK_COMPUTE_REGION'] = 'us-east1'
            runner = DataprocJobRunner()

        self.assertEqual(runner._opts['region'], 'us-east1')

    def test_explicit_region_beats_environment(self):
        with save_current_environment():
            os.environ['CLOUDSDK_COMPUTE_REGION'] = 'us-east1'
            runner = DataprocJobRunner(region='europe-west1-a')

        self.assertEqual(runner._opts['region'], 'europe-west1-a')

    def test_zone_from_environment(self):
        with save_current_environment():
            os.environ['CLOUDSDK_COMPUTE_ZONE'] = 'us-west1-b'
            runner = DataprocJobRunner()

        self.assertEqual(runner._opts['zone'], 'us-west1-b')

    def test_explicit_zone_beats_environment(self):
        with save_current_environment():
            os.environ['CLOUDSDK_COMPUTE_ZONE'] = 'us-west1-b'
            runner = DataprocJobRunner(zone='europe-west1-a')

        self.assertEqual(runner._opts['zone'], 'europe-west1-a')

    def test_zone_beats_region(self):
        runner = DataprocJobRunner(region='europe-west1',
                                   zone='europe-west1-a')

        self.assertTrue(self.log.warning.called)
        self.assertEqual(runner._opts['region'], None)
        self.assertEqual(runner._opts['zone'], 'europe-west1-a')

    def test_command_line_beats_config(self):
        ZONE_CONF = dict(runners=dict(dataproc=dict(zone='us-west1-a')))

        with mrjob_conf_patcher(ZONE_CONF):
            runner = DataprocJobRunner(region='europe-west1')

            # region takes precedence because it was set on the command line
            self.assertEqual(runner._opts['region'], 'europe-west1')
            self.assertEqual(runner._opts['zone'], None)
            # only a problem if you set region and zone
            # in the same config
            self.assertFalse(self.log.warning.called)


class TmpBucketTestCase(MockGoogleTestCase):
    def assert_new_tmp_bucket(self, location, **runner_kwargs):
        """Assert that if we create an DataprocJobRunner with the given keyword
        args, it'll create a new tmp bucket with the given location
        constraint.
        """
        existing_buckets = set(self.mock_gcs_fs)

        runner = DataprocJobRunner(conf_paths=[], **runner_kwargs)

        bucket_name, path = parse_gcs_uri(runner._cloud_tmp_dir)
        runner._create_fs_tmp_bucket(bucket_name, location=location)

        self.assertTrue(bucket_name.startswith('mrjob-'))
        self.assertNotIn(bucket_name, existing_buckets)
        self.assertEqual(path, 'tmp/')

        current_bucket = runner.fs.get_bucket(bucket_name)

        self.assertEqual(current_bucket.location, location.upper())

        # Verify that we setup bucket lifecycle rules of 28-day retention
        first_lifecycle_rule = current_bucket.lifecycle_rules[0]
        self.assertEqual(first_lifecycle_rule['action'], dict(type='Delete'))
        self.assertEqual(first_lifecycle_rule['condition'],
                         dict(age=_DEFAULT_CLOUD_TMP_DIR_OBJECT_TTL_DAYS))

    def _make_bucket(self, name, location=None):
        fs = GCSFilesystem()
        fs.create_bucket(name, location=location)

    def test_default(self):
        self.assert_new_tmp_bucket(_DEFAULT_GCE_REGION)

    def test_us_east_1(self):
        self.assert_new_tmp_bucket(US_EAST_GCE_REGION,
                                   region=US_EAST_GCE_REGION)

    def test_europe_west_1(self):
        # location should be blank
        self.assert_new_tmp_bucket(EU_WEST_GCE_REGION,
                                   region=EU_WEST_GCE_REGION)

    def test_reuse_mrjob_bucket_in_same_region(self):
        self._make_bucket('mrjob-1', _DEFAULT_GCE_REGION)

        runner = DataprocJobRunner()
        self.assertEqual(runner._cloud_tmp_dir, 'gs://mrjob-1/tmp/')

    def test_ignore_mrjob_bucket_in_different_region(self):
        # this tests 687
        self._make_bucket('mrjob-1', US_EAST_GCE_REGION)

        self.assert_new_tmp_bucket(_DEFAULT_GCE_REGION)

    def test_ignore_non_mrjob_bucket_in_different_region(self):
        self._make_bucket('walrus', US_EAST_GCE_REGION)

        self.assert_new_tmp_bucket(_DEFAULT_GCE_REGION)

    def test_explicit_tmp_uri(self):
        self._make_bucket('walrus', US_EAST_GCE_REGION)

        runner = DataprocJobRunner(cloud_tmp_dir='gs://walrus/tmp/')

        self.assertEqual(runner._cloud_tmp_dir, 'gs://walrus/tmp/')

    def test_cross_region_explicit_tmp_uri(self):
        self._make_bucket('walrus', EU_WEST_GCE_REGION)

        runner = DataprocJobRunner(region=US_EAST_GCE_REGION,
                                   cloud_tmp_dir='gs://walrus/tmp/')

        self.assertEqual(runner._cloud_tmp_dir, 'gs://walrus/tmp/')

        # tmp bucket shouldn't influence region (it did in 0.4.x)
        self.assertEqual(runner._region(), US_EAST_GCE_REGION)


class GCEInstanceGroupTestCase(MockGoogleTestCase):

    maxDiff = None

    def _gce_instance_group_summary(self, instance_group):
        if not instance_group:
            return (0, '')

        num_instances = instance_group.num_instances
        instance_type = instance_group.machine_type_uri.split('/')[-1]
        return (num_instances, instance_type)

    def _test_instance_groups(self, opts, **kwargs):
        """Run a job with the given option dictionary, and check for
        for instance, number, and optional bid price for each instance role.

        Specify expected instance group info like:

        <role>=(num_instances, instance_type, bid_price)
        """
        runner = DataprocJobRunner(**opts)

        # cluster_body = runner.api_client.cluster_create()
        fake_bootstrap_script = 'gs://fake-bucket/fake-script.sh'
        runner._master_bootstrap_script_path = fake_bootstrap_script
        runner._upload_mgr.add(fake_bootstrap_script)
        runner._upload_mgr.add(_MAX_MINS_IDLE_BOOTSTRAP_ACTION_PATH)

        cluster_id = runner._launch_cluster()

        cluster = runner._get_cluster(cluster_id)

        conf = cluster.config

        role_to_actual = dict(
            master=self._gce_instance_group_summary(conf.master_config),
            core=self._gce_instance_group_summary(conf.worker_config),
            task=self._gce_instance_group_summary(conf.secondary_worker_config)
        )

        role_to_expected = kwargs.copy()
        role_to_expected.setdefault('master', (1, DEFAULT_GCE_INSTANCE))
        role_to_expected.setdefault('core', (2, DEFAULT_GCE_INSTANCE))
        role_to_expected.setdefault(
            'task', self._gce_instance_group_summary(dict()))
        self.assertEqual(role_to_actual, role_to_expected)

    def set_in_mrjob_conf(self, **kwargs):
        dataproc_opts = deepcopy(self.MRJOB_CONF_CONTENTS)
        dataproc_opts['runners']['dataproc'].update(kwargs)
        patcher = mrjob_conf_patcher(dataproc_opts)
        patcher.start()
        self.addCleanup(patcher.stop)

    def test_defaults(self):
        self._test_instance_groups(
            {},
            master=(1, DEFAULT_GCE_INSTANCE))

        self._test_instance_groups(
            {'num_core_instances': 2},
            core=(2, DEFAULT_GCE_INSTANCE),
            master=(1, DEFAULT_GCE_INSTANCE))

    def test_multiple_instances(self):
        self._test_instance_groups(
            {'instance_type': HIGHCPU_GCE_INSTANCE, 'num_core_instances': 5},
            core=(5, HIGHCPU_GCE_INSTANCE),
            master=(1, DEFAULT_GCE_INSTANCE))

    def test_explicit_master_and_worker_instance_types(self):
        self._test_instance_groups(
            {'master_instance_type': MICRO_GCE_INSTANCE},
            master=(1, MICRO_GCE_INSTANCE))

        self._test_instance_groups(
            {'instance_type': HIGHMEM_GCE_INSTANCE,
             'num_core_instances': 2},
            core=(2, HIGHMEM_GCE_INSTANCE),
            master=(1, DEFAULT_GCE_INSTANCE))

        self._test_instance_groups(
            {'master_instance_type': MICRO_GCE_INSTANCE,
             'instance_type': HIGHMEM_GCE_INSTANCE,
             'num_core_instances': 2},
            core=(2, HIGHMEM_GCE_INSTANCE),
            master=(1, MICRO_GCE_INSTANCE))

    def test_explicit_instance_types_take_precedence(self):
        self._test_instance_groups(
            {'instance_type': HIGHCPU_GCE_INSTANCE,
             'master_instance_type': MICRO_GCE_INSTANCE},
            master=(1, MICRO_GCE_INSTANCE),
            core=(2, HIGHCPU_GCE_INSTANCE)
        )

    def test_cmd_line_opts_beat_mrjob_conf(self):
        # set instance_type in mrjob.conf, 1 instance
        self.set_in_mrjob_conf(master_instance_type=HIGHCPU_GCE_INSTANCE)

        self._test_instance_groups(
            {},
            master=(1, HIGHCPU_GCE_INSTANCE),
        )

        self._test_instance_groups(
            {'master_instance_type': MICRO_GCE_INSTANCE},
            master=(1, MICRO_GCE_INSTANCE)
        )

        # set instance_type in mrjob.conf, 3 instances
        self.set_in_mrjob_conf(instance_type=HIGHCPU_GCE_INSTANCE,
                               num_core_instances=2)

        self._test_instance_groups(
            {},
            master=(1, DEFAULT_GCE_INSTANCE),
            core=(2, HIGHCPU_GCE_INSTANCE)
        )

        self._test_instance_groups(
            {'master_instance_type': MICRO_GCE_INSTANCE,
             'instance_type': HIGHMEM_GCE_INSTANCE},
            master=(1, MICRO_GCE_INSTANCE),
            core=(2, HIGHMEM_GCE_INSTANCE)
        )

        # set master in mrjob.conf, 1 instance
        self.set_in_mrjob_conf(master_instance_type=MICRO_GCE_INSTANCE)

        self._test_instance_groups(
            {},
            master=(1, MICRO_GCE_INSTANCE))

        self._test_instance_groups(
            {'master_instance_type': HIGHCPU_GCE_INSTANCE},
            master=(1, HIGHCPU_GCE_INSTANCE))

        # set master and worker in mrjob.conf, 2 instances
        self.set_in_mrjob_conf(master_instance_type=MICRO_GCE_INSTANCE,
                               instance_type=HIGHMEM_GCE_INSTANCE,
                               num_core_instances=2)

        self._test_instance_groups(
            {},
            core=(2, HIGHMEM_GCE_INSTANCE),
            master=(1, MICRO_GCE_INSTANCE))

        self._test_instance_groups(
            {'instance_type': HIGHCPU_GCE_INSTANCE},
            core=(2, HIGHCPU_GCE_INSTANCE),
            master=(1, MICRO_GCE_INSTANCE))

        self._test_instance_groups(
            {'instance_type': HIGHMEM_GCE_INSTANCE},
            core=(2, HIGHMEM_GCE_INSTANCE),
            master=(1, MICRO_GCE_INSTANCE))

    def test_core_and_task_on_demand_instances(self):
        self.assertRaises(
            DataprocException,
            self._test_instance_groups,
            {'master_instance_type': MICRO_GCE_INSTANCE,
             'core_instance_type': HIGHCPU_GCE_INSTANCE,
             'task_instance_type': HIGHMEM_GCE_INSTANCE,
             'num_core_instances': 5,
             'num_task_instances': 20,
             },
            master=(1, MICRO_GCE_INSTANCE),
            core=(5, HIGHCPU_GCE_INSTANCE),
            task=(20, HIGHMEM_GCE_INSTANCE)
        )

    def test_task_type_defaults_to_core_type(self):
        self._test_instance_groups(
            {'instance_type': HIGHCPU_GCE_INSTANCE,
             'num_core_instances': 5,
             'num_task_instances': 20,
             },
            master=(1, DEFAULT_GCE_INSTANCE),
            core=(5, HIGHCPU_GCE_INSTANCE),
            task=(20, HIGHCPU_GCE_INSTANCE))


class MasterBootstrapScriptTestCase(MockGoogleTestCase):

    def test_usr_bin_env(self):
        runner = DataprocJobRunner(conf_paths=[],
                                   bootstrap_mrjob=True,
                                   sh_bin='bash -e')

        runner._add_bootstrap_files_for_upload()

        self.assertIsNotNone(runner._master_bootstrap_script_path)
        self.assertTrue(os.path.exists(runner._master_bootstrap_script_path))

        with open(runner._master_bootstrap_script_path) as f:
            lines = [line.rstrip() for line in f]

        self.assertEqual(lines[0], '#!/usr/bin/env bash -e')

    def test_create_master_bootstrap_script(self):
        # create a fake src tarball
        foo_py_path = os.path.join(self.tmp_dir, 'foo.py')
        with open(foo_py_path, 'w'):
            pass

        runner = DataprocJobRunner(
            conf_paths=[],
            bootstrap=[
                PYTHON_BIN + ' ' +
                foo_py_path + '#bar.py',
                'gs://walrus/scripts/ohnoes.sh#',
                'echo "Hi!"',
                'true',
                'ls',
                'speedups.sh',
                '/tmp/s.sh'
            ],
            bootstrap_mrjob=True)

        runner._add_bootstrap_files_for_upload()

        self.assertIsNotNone(runner._master_bootstrap_script_path)
        self.assertTrue(os.path.exists(runner._master_bootstrap_script_path))

        with open(runner._master_bootstrap_script_path) as f:
            lines = [line.rstrip() for line in f]

        self.assertEqual(lines[0], '#!/bin/sh -ex')

        # check PWD gets stored
        self.assertIn('__mrjob_PWD=$PWD', lines)

        def assertScriptDownloads(path, name=None):
            uri = runner._upload_mgr.uri(path)
            name = runner._bootstrap_dir_mgr.name('file', path, name=name)

            self.assertIn(
                '  hadoop fs -copyToLocal %s $__mrjob_PWD/%s' % (uri, name),
                lines)
            self.assertIn(
                '  chmod u+rx $__mrjob_PWD/%s' % (name,),
                lines)

        # check files get downloaded
        assertScriptDownloads(foo_py_path, 'bar.py')
        assertScriptDownloads('gs://walrus/scripts/ohnoes.sh')
        assertScriptDownloads(runner._mrjob_zip_path)

        # check scripts get run

        # bootstrap

        # see #1601
        self.assertIn('mkdir /tmp/mrjob', lines)
        self.assertIn('cd /tmp/mrjob', lines)

        self.assertIn('  ' + PYTHON_BIN + ' $__mrjob_PWD/bar.py', lines)
        self.assertIn('  $__mrjob_PWD/ohnoes.sh', lines)

        self.assertIn('  echo "Hi!"', lines)
        self.assertIn('  true', lines)
        self.assertIn('  ls', lines)

        self.assertIn('  speedups.sh', lines)
        self.assertIn('  /tmp/s.sh', lines)

        # bootstrap_mrjob
        mrjob_zip_name = runner._bootstrap_dir_mgr.name(
            'file', runner._mrjob_zip_path)
        self.assertIn("  __mrjob_PYTHON_LIB=$(" + PYTHON_BIN + " -c 'from"
                      " distutils.sysconfig import get_python_lib;"
                      " print(get_python_lib())')", lines)
        self.assertIn('  sudo unzip $__mrjob_PWD/' + mrjob_zip_name +
                      ' -d $__mrjob_PYTHON_LIB', lines)
        self.assertIn('  sudo ' + PYTHON_BIN + ' -m compileall -q -f'
                      ' $__mrjob_PYTHON_LIB/mrjob && true', lines)
        # bootstrap_python
        if PY2:
            self.assertIn(
                '  sudo apt-get install -y python-pip python-dev',
                lines)
        else:
            self.assertIn(
                '  sudo apt-get install -y python3 python3-pip python3-dev',
                lines)

    def test_no_bootstrap_script_if_not_needed(self):
        runner = DataprocJobRunner(conf_paths=[], bootstrap_mrjob=False,
                                   bootstrap_python=False)

        runner._add_bootstrap_files_for_upload()
        self.assertIsNone(runner._master_bootstrap_script_path)

    def test_bootstrap_mrjob_uses_python_bin(self):
        # use all the bootstrap options
        runner = DataprocJobRunner(conf_paths=[],
                                   bootstrap_mrjob=True,
                                   python_bin=['anaconda'])

        runner._add_bootstrap_files_for_upload()
        self.assertIsNotNone(runner._master_bootstrap_script_path)
        with open(runner._master_bootstrap_script_path, 'r') as f:
            content = f.read()

        self.assertIn('sudo anaconda -m compileall -q -f', content)

    def test_bootstrap_script_respects_sh_bin(self):
        runner = DataprocJobRunner(conf_paths=[])

        self.start(patch('mrjob.dataproc.DataprocJobRunner._sh_bin',
                         return_value=['/bin/bash']))
        runner._add_bootstrap_files_for_upload()
        self.assertIsNotNone(runner._master_bootstrap_script_path)
        with open(runner._master_bootstrap_script_path) as f:
            lines = list(f)

        self.assertEqual(lines[0].strip(), '#!/bin/bash')

    def test_bootstrap_script_respects_sh_pre_commands(self):
        runner = DataprocJobRunner(conf_paths=[])

        self.start(patch('mrjob.dataproc.DataprocJobRunner._sh_pre_commands',
                         return_value=['garply', 'quux']))
        runner._add_bootstrap_files_for_upload()
        self.assertIsNotNone(runner._master_bootstrap_script_path)
        with open(runner._master_bootstrap_script_path) as f:
            lines = list(f)

        self.assertEqual([line.strip() for line in lines[1:3]],
                         ['garply', 'quux'])


class DataprocNoMapperTestCase(MockGoogleTestCase):

    def test_no_mapper(self):
        # read from STDIN, a local file, and a remote file
        stdin = BytesIO(b'foo\nbar\n')

        local_input_path = os.path.join(self.tmp_dir, 'input')
        with open(local_input_path, 'wb') as local_input_file:
            local_input_file.write(b'one fish two fish\nred fish blue fish\n')

        remote_input_path = 'gs://walrus/data/foo'
        self.put_gcs_multi({
            remote_input_path: b'foo\n'
        })

        mr_job = MRNoMapper(['-r', 'dataproc', '-v',
                             '-', local_input_path, remote_input_path])
        mr_job.sandbox(stdin=stdin)

        results = []

        with mr_job.make_runner() as runner:
            runner.run()

            # setup fake output
            self.put_job_output_parts(runner, [
                b'1\t["blue", "one", "red", "two"]\n',
                b'4\t["fish"]\n'])

            results.extend(mr_job.parse_output(runner.cat_output()))

        self.assertEqual(sorted(results),
                         [(1, ['blue', 'one', 'red', 'two']),
                          (4, ['fish'])])


class MaxMinsIdleTestCase(MockGoogleTestCase):

    def assertRanIdleTimeoutScriptWith(self, runner, expected_metadata):
        cluster_metadata, last_init_exec = (
            self._cluster_metadata_and_last_init_exec(runner))

        # Verify args
        for key in expected_metadata.keys():
            self.assertEqual(cluster_metadata[key], expected_metadata[key])

        expected_uri = runner._upload_mgr.uri(
            _MAX_MINS_IDLE_BOOTSTRAP_ACTION_PATH)
        self.assertEqual(last_init_exec, expected_uri)

    def _cluster_metadata_and_last_init_exec(self, runner):
        cluster = runner._get_cluster(runner.get_cluster_id())

        # Verify last arg
        last_init_action = cluster.config.initialization_actions[-1]
        last_init_exec = last_init_action.executable_file

        cluster_metadata = cluster.config.gce_cluster_config.metadata
        return cluster_metadata, last_init_exec

    def test_default(self):
        mr_job = MRWordCount(['-r', 'dataproc'])
        mr_job.sandbox()

        with mr_job.make_runner() as runner:
            runner.run()
            self.assertRanIdleTimeoutScriptWith(runner, {
                'mrjob-max-secs-idle': '600',
            })

    def test_persistent_cluster(self):
        mr_job = MRWordCount(['-r', 'dataproc', '--max-mins-idle', '0.6'])
        mr_job.sandbox()

        with mr_job.make_runner() as runner:
            runner.run()
            self.assertRanIdleTimeoutScriptWith(runner, {
                'mrjob-max-secs-idle': '36',
            })

    def test_bootstrap_script_is_actually_installed(self):
        self.assertTrue(os.path.exists(_MAX_MINS_IDLE_BOOTSTRAP_ACTION_PATH))


class TestCatFallback(MockGoogleTestCase):

    def test_gcs_cat(self):

        self.put_gcs_multi({
            'gs://walrus/one': b'one_text',
            'gs://walrus/two': b'two_text',
            'gs://walrus/three': b'three_text',
        })

        runner = DataprocJobRunner(cloud_tmp_dir='gs://walrus/tmp',
                                   conf_paths=[])

        self.assertEqual(list(runner.fs.cat('gs://walrus/one')), [b'one_text'])


class CleanUpJobTestCase(MockGoogleTestCase):

    @contextmanager
    def _test_mode(self, mode):
        r = DataprocJobRunner(conf_paths=[])
        with patch.multiple(r,
                            _cleanup_cluster=mock.DEFAULT,
                            _cleanup_job=mock.DEFAULT,
                            _cleanup_local_tmp=mock.DEFAULT,
                            _cleanup_logs=mock.DEFAULT,
                            _cleanup_cloud_tmp=mock.DEFAULT) as mock_dict:
            r.cleanup(mode=mode)
            yield mock_dict

    def _quick_runner(self):
        r = DataprocJobRunner(conf_paths=[])
        r._cluster_id = 'j-ESSEOWENS'
        r._ran_job = False
        return r

    def test_cleanup_all(self):
        with self._test_mode('ALL') as m:
            self.assertFalse(m['_cleanup_cluster'].called)
            self.assertFalse(m['_cleanup_job'].called)
            self.assertTrue(m['_cleanup_local_tmp'].called)
            self.assertTrue(m['_cleanup_cloud_tmp'].called)
            self.assertTrue(m['_cleanup_logs'].called)

    def test_cleanup_job(self):
        with self._test_mode('JOB') as m:
            self.assertFalse(m['_cleanup_cluster'].called)
            self.assertFalse(m['_cleanup_local_tmp'].called)
            self.assertFalse(m['_cleanup_cloud_tmp'].called)
            self.assertFalse(m['_cleanup_logs'].called)
            self.assertFalse(m['_cleanup_job'].called)  # Only on failure

    def test_cleanup_none(self):
        with self._test_mode('NONE') as m:
            self.assertFalse(m['_cleanup_cluster'].called)
            self.assertFalse(m['_cleanup_local_tmp'].called)
            self.assertFalse(m['_cleanup_cloud_tmp'].called)
            self.assertFalse(m['_cleanup_logs'].called)
            self.assertFalse(m['_cleanup_job'].called)

    def test_kill_cluster(self):
        with no_handlers_for_logger('mrjob.dataproc'):
            r = self._quick_runner()
            with patch.object(mrjob.dataproc.DataprocJobRunner,
                              '_delete_cluster') as m:
                r._cleanup_cluster()
                self.assertTrue(m.called)

    def test_kill_cluster_if_successful(self):
        # If they are setting up the cleanup to kill the cluster, mrjob should
        # kill the cluster independent of job success.
        with no_handlers_for_logger('mrjob.dataproc'):
            r = self._quick_runner()
            with patch.object(mrjob.dataproc.DataprocJobRunner,
                              '_delete_cluster') as m:
                r._ran_job = True
                r._cleanup_cluster()
                self.assertTrue(m.called)

    def test_kill_persistent_cluster(self):
        with no_handlers_for_logger('mrjob.dataproc'):
            r = self._quick_runner()
            with patch.object(mrjob.dataproc.DataprocJobRunner,
                              '_delete_cluster') as m:
                r._opts['cluster_id'] = 'j-MOCKCLUSTER0'
                r._cleanup_cluster()
                self.assertTrue(m.called)


class BootstrapPythonTestCase(MockGoogleTestCase):

    if PY2:
        EXPECTED_BOOTSTRAP = [
            ['sudo apt-get install -y python-pip python-dev'],
        ]
    else:
        EXPECTED_BOOTSTRAP = [
            ['sudo apt-get install -y python3 python3-pip python3-dev'],
        ]

    def test_default(self):
        mr_job = MRTwoStepJob(['-r', 'dataproc'])
        with mr_job.make_runner() as runner:
            self.assertEqual(runner._opts['bootstrap_python'], True)
            self.assertEqual(runner._bootstrap_python(),
                             self.EXPECTED_BOOTSTRAP)
            self.assertEqual(runner._bootstrap,
                             self.EXPECTED_BOOTSTRAP)

    def test_bootstrap_python_switch(self):
        mr_job = MRTwoStepJob(['-r', 'dataproc', '--bootstrap-python'])

        with mr_job.make_runner() as runner:
            self.assertEqual(runner._opts['bootstrap_python'], True)
            self.assertEqual(runner._bootstrap_python(),
                             self.EXPECTED_BOOTSTRAP)
            self.assertEqual(runner._bootstrap,
                             self.EXPECTED_BOOTSTRAP)

    def test_no_bootstrap_python_switch(self):
        mr_job = MRTwoStepJob(['-r', 'dataproc', '--no-bootstrap-python'])
        with mr_job.make_runner() as runner:
            self.assertEqual(runner._opts['bootstrap_python'], False)
            self.assertEqual(runner._bootstrap_python(), [])
            self.assertEqual(runner._bootstrap, [])

    def test_bootstrap_python_comes_before_bootstrap(self):
        mr_job = MRTwoStepJob(['-r', 'dataproc', '--bootstrap', 'true'])

        with mr_job.make_runner() as runner:
            self.assertEqual(
                runner._bootstrap,
                self.EXPECTED_BOOTSTRAP + [['true']])


class GetNewDriverOutputLinesTestCase(MockGoogleTestCase):
    # test line parsing logic

    URI = ('gs://mock-bucket/google-cloud-dataproc-metainfo/mock-cluster-id'
           '/jobs/mock-job-name/driveroutput')

    def setUp(self):
        super(GetNewDriverOutputLinesTestCase, self).setUp()
        self.runner = DataprocJobRunner()
        self.fs = self.runner.fs

    def append_data(self, uri, new_data):
        old_data = b''.join(self.fs.cat(uri))
        self.put_gcs_multi({uri: old_data + new_data})

    def get_new_lines(self):
        return self.runner._get_new_driver_output_lines(DRIVER_OUTPUT_URI)

    def test_no_log_files(self):
        self.assertEqual(self.get_new_lines(), [])

    def test_return_new_lines_as_available(self):
        log_uri = DRIVER_OUTPUT_URI + '.000000000'

        self.assertEqual(self.get_new_lines(), [])

        self.append_data(log_uri, b'log line\nanother log line\n')

        self.assertEqual(self.get_new_lines(),
                         ['log line\n', 'another log line\n'])
        self.assertEqual(self.get_new_lines(), [])

        self.append_data(log_uri, b'third log line\n')

        self.assertEqual(self.get_new_lines(), ['third log line\n'])
        self.assertEqual(self.get_new_lines(), [])

    def test_partial_lines(self):
        # probably lines are going to be added atomically, but just in case

        log_uri = DRIVER_OUTPUT_URI + '.000000000'

        self.assertEqual(self.get_new_lines(), [])

        self.append_data(log_uri, b'log line\nanother lo')

        self.assertEqual(self.get_new_lines(), ['log line\n'])
        self.assertEqual(self.get_new_lines(), [])

        self.append_data(log_uri, b'g line\na thir')

        self.assertEqual(self.get_new_lines(), ['another log line\n'])
        self.assertEqual(self.get_new_lines(), [])

        self.append_data(log_uri, b'd log line\n')

    def test_iterating_through_log_files(self):
        log0_uri = DRIVER_OUTPUT_URI + '.000000000'
        log1_uri = DRIVER_OUTPUT_URI + '.000000001'

        self.assertEqual(self.get_new_lines(), [])

        self.append_data(log0_uri, b'log line\n')

        self.assertEqual(self.get_new_lines(), ['log line\n'])

        self.append_data(log0_uri, b'another log line\n')
        self.append_data(log1_uri, b'a third log line\n')

        self.assertEqual(self.get_new_lines(),
                         ['another log line\n', 'a third log line\n'])

        # this shouldn't actually happen
        self.append_data(log0_uri, b'Hey where did THIS come from???\n')

        # because we've moved beyond log0
        self.assertEqual(self.get_new_lines(), [])

    def test_not_found_race_condition(self):
        # in some cases the blob for the log file appears but
        # raises NotFound when read from
        self.start(patch('tests.mock_google.storage.MockGoogleStorageBlob'
                         '.download_as_string',
                         side_effect=NotFound('race condition')))

        log_uri = DRIVER_OUTPUT_URI + '.000000000'
        self.append_data(log_uri, b'log line\nanother log line\n')

        self.assertEqual(self.get_new_lines(), [])


class UpdateStepInterpretationTestCase(MockGoogleTestCase):
    # make sure we parse status messages, counters, etc. properly

    URI = ('gs://mock-bucket/google-cloud-dataproc-metainfo/mock-cluster-id'
           '/jobs/mock-job-name/driveroutput')

    def setUp(self):
        super(UpdateStepInterpretationTestCase, self).setUp()
        self.runner = DataprocJobRunner()
        self.get_lines = self.start(patch(
            'mrjob.dataproc.DataprocJobRunner._get_new_driver_output_lines',
            return_value=[]))

        self.step_interpretation = {}

    def update_step_interpretation(self):
        self.runner._update_step_interpretation(
            self.step_interpretation, DRIVER_OUTPUT_URI)

    def test_empty(self):
        self.update_step_interpretation()

        self.assertEqual(self.step_interpretation, {})

    def test_progress(self):
        self.get_lines.side_effect = [
            ['18/04/17 22:03:40 INFO impl.YarnClientImpl: Submitted'
             ' application application_1524002511355_0001\n'],
            ['18/04/17 22:03:54 INFO mapreduce.Job:  map 0% reduce 0%\n'],
            ['18/04/17 22:05:10 INFO mapreduce.Job:  map 52% reduce 0%\n',
             '18/04/17 22:06:15 INFO mapreduce.Job:  map 100% reduce 0%\n'],
            ['18/04/17 22:07:32 INFO mapreduce.Job:  map 100% reduce 100%\n'],
        ]

        self.update_step_interpretation()
        self.assertEqual(self.step_interpretation['application_id'],
                         'application_1524002511355_0001')

        self.update_step_interpretation()
        self.assertEqual(self.step_interpretation['progress'],
                         dict(map=0, reduce=0,
                              message=' map 0% reduce 0%'))

        # make sure we didn't overwrite application_id
        self.assertEqual(self.step_interpretation['application_id'],
                         'application_1524002511355_0001')

        self.update_step_interpretation()
        self.assertEqual(self.step_interpretation['progress'],
                         dict(map=100, reduce=0,
                              message=' map 100% reduce 0%'))

        self.update_step_interpretation()
        self.assertEqual(self.step_interpretation['progress'],
                         dict(map=100, reduce=100,
                              message=' map 100% reduce 100%'))

    def test_counters(self):
        self.get_lines.return_value = [
            '18/04/17 22:07:34 INFO mapreduce.Job: Counters: 3\n',
            '\tFile System Counters\n',
            '\t\tFILE: Number of bytes read=819\n',
            '\t\tFILE: Number of bytes written=3698122\n',
            '\tMap-Reduce Framework\n',
            '\t\tMap input records=13\n',
        ]

        self.update_step_interpretation()
        self.assertEqual(
            self.step_interpretation['counters'],
            {
                'File System Counters': {
                    'FILE: Number of bytes read': 819,
                    'FILE: Number of bytes written': 3698122,
                },
                'Map-Reduce Framework': {
                    'Map input records': 13,
                },
            },
        )


class ProgressAndCounterLoggingTestCase(MockGoogleTestCase):

    def setUp(self):
        super(ProgressAndCounterLoggingTestCase, self).setUp()

        self.get_lines = self.start(patch(
            'mrjob.dataproc.DataprocJobRunner._get_new_driver_output_lines',
            return_value=[]))

        self.log = self.start(patch('mrjob.dataproc.log'))
        self.start(patch('mrjob.logs.mixin.log', self.log))

    def test_log_messages(self):
        self.get_lines.return_value = [
            '18/04/17 22:06:15 INFO mapreduce.Job:  map 100% reduce 0%\n',
            '18/04/17 22:07:34 INFO mapreduce.Job: Counters: 1\n',
            '\tFile System Counters\n',
            '\t\tFILE: Number of bytes read=819\n',
        ]

        mr_job = MRWordCount(['-r', 'dataproc'])
        mr_job.sandbox()

        with mr_job.make_runner() as runner:
            runner.run()


        self.assertIn(call('  map 100% reduce 0%'),
                      self.log.info.call_args_list)

        self.assertIn(
            call(
                'Counters: 1\n\tFile System Counters\n\t\tFILE:'
                ' Number of bytes read=819'),
            self.log.info.call_args_list)


class SetUpSSHTunnelTestCase(MockGoogleTestCase):

    def setUp(self, *args):
        super(SetUpSSHTunnelTestCase, self).setUp()

        self.mock_Popen = self.start(patch('mrjob.cloud.Popen'))
        # simulate successfully binding port
        self.mock_Popen.return_value.returncode = None
        self.mock_Popen.return_value.pid = 99999

        self.start(patch('os.kill'))  # don't clean up fake SSH proc

        self.start(patch('time.sleep'))

    def test_default(self):
        job = MRWordCount(['-r', 'dataproc'])
        job.sandbox()

        with job.make_runner() as runner:
            runner.run()

        self.assertFalse(self.mock_Popen.called)

    def test_default_ssh_tunnel(self):
        job = MRWordCount(['-r', 'dataproc', '--ssh-tunnel'])
        job.sandbox()

        with job.make_runner() as runner:
            runner.run()

        self.assertEqual(self.mock_Popen.call_count, 1)
        args_tuple, kwargs = self.mock_Popen.call_args
        args = args_tuple[0]

        self.assertEqual(kwargs, dict(stdin=PIPE, stdout=PIPE, stderr=PIPE))

        self.assertEqual(args[:3], ['gcloud', 'compute', 'ssh'])

        self.assertIn('-L', args)
        self.assertIn('-N', args)
        self.assertIn('-n', args)
        self.assertIn('-q', args)

        self.assertNotIn('-g', args)
        self.assertNotIn('-4', args)

        self.mock_Popen.stdin.called_once_with(b'\n\n')

    def test_open_ssh_tunnel(self):
        job = MRWordCount(
            ['-r', 'dataproc', '--ssh-tunnel', '--ssh-tunnel-is-open'])
        job.sandbox()

        with job.make_runner() as runner:
            runner.run()

        self.assertEqual(self.mock_Popen.call_count, 1)
        args = self.mock_Popen.call_args[0][0]

        self.assertIn('-L', args)
        self.assertIn('-N', args)
        self.assertIn('-n', args)
        self.assertIn('-q', args)

        self.assertIn('-g', args)
        self.assertIn('-4', args)

    def test_custom_gcloud_bin(self):
        job = MRWordCount(['-r', 'dataproc', '--ssh-tunnel',
                           '--gcloud-bin', '/path/to/gcloud -v'])

        job.sandbox()

        with job.make_runner() as runner:
            runner.run()

        self.assertEqual(self.mock_Popen.call_count, 1)
        args = self.mock_Popen.call_args[0][0]

        self.assertEqual(args[:4], ['/path/to/gcloud', '-v', 'compute', 'ssh'])

    def test_missing_gcloud_bin(self):
        self.mock_Popen.side_effect = OSError(2, 'No such file or directory')

        job = MRWordCount(['-r', 'dataproc', '--ssh-tunnel'])
        job.sandbox()

        with job.make_runner() as runner:
            runner.run()

        self.assertEqual(self.mock_Popen.call_count, 1)
        self.assertTrue(runner._give_up_on_ssh_tunnel)

    def test_error_from_gcloud_bin(self):
        self.mock_Popen.return_value.returncode = 255

        job = MRWordCount(['-r', 'dataproc', '--ssh-tunnel'])

        job.sandbox()

        with job.make_runner() as runner:
            runner.run()

        self.assertGreater(self.mock_Popen.call_count, 1)
        self.assertFalse(runner._give_up_on_ssh_tunnel)


<<<<<<< HEAD
class MockLogEntriesTestCase(MockGoogleTestCase):
    """Superclass for tests that create fake log entries."""

    def setUp(self):
        super(MockLogEntriesTestCase, self).setUp()

        self.mock_cluster_id = LOGGING_CLUSTER_NAME

    def add_container_exit(self, container_id, returncode=143):
        payload = {
            'class': _CONTAINER_EXECUTOR_CLASS_NAME,
            'message': ('Exit code from container %s is : %d' % (
                container_id, returncode)),
        }

        self.add_mock_log_entry(
            payload,
            self.log_name('yarn-yarn-nodemanager'),
            resource=self.log_resource(),
        )

    def add_split(self, container_id, cluster=LOGGING_CLUSTER_NAME):
        self.add_entry(container_id, 'syslog', SPLIT_MESSAGE)

    def add_stack_trace(self, container_id, cluster=LOGGING_CLUSTER_NAME):
        self.add_entry(container_id, 'syslog', LOGGING_STACK_TRACE)

    def add_traceback(self, container_id, cluster=LOGGING_CLUSTER_NAME):
        self.add_entry(container_id, 'stderr', LOGGING_TRACEBACK)

    def add_entry(self, container_id, logname, message):
        payload = dict(
            application=APPLICATION_ID,
            container=container_id,
            container_logname=logname,
            message=message,
        )

        self.add_mock_log_entry(
            payload,
            self.log_name('yarn-userlogs'),
            resource=self.log_resource(),
        )

    def log_name(self, name):
        return 'projects/%s/logs/%s' % (self.mock_project_id, name)

    def log_resource(self):
        return dict(
            labels=dict(
                cluster_name=LOGGING_CLUSTER_NAME,
                project_id=self.mock_project_id,
                region=_DEFAULT_GCE_REGION,
            ),
            type='cloud_dataproc_cluster',
        )


class FailedTaskContainerIDsTestCase(MockLogEntriesTestCase):

    OTHER_APP_CONTAINER_ID = 'container_1234567890111_0001_01_000001'

    def setUp(self):
        super(FailedTaskContainerIDsTestCase, self).setUp()

        self.runner = DataprocJobRunner()
        self.runner._cluster_id = LOGGING_CLUSTER_NAME

    def test_empty(self):
        self.assertEqual(
            list(self.runner._failed_task_container_ids(APPLICATION_ID)),
            [])

    def test_one_failure(self):
        self.add_container_exit(CONTAINER_ID_1)

        self.assertEqual(
            list(self.runner._failed_task_container_ids(APPLICATION_ID)),
            [CONTAINER_ID_1])

    def test_reverse_order(self):
        self.add_container_exit(CONTAINER_ID_1)
        self.add_container_exit(CONTAINER_ID_2)

        self.assertEqual(
            list(self.runner._failed_task_container_ids(APPLICATION_ID)),
            [CONTAINER_ID_2, CONTAINER_ID_1])

    def test_ignore_failures_from_other_runs(self):
        self.add_container_exit(self.OTHER_APP_CONTAINER_ID)

        self.assertEqual(
            list(self.runner._failed_task_container_ids(APPLICATION_ID)),
            [])

    def test_ignore_zero_returncode(self):
        self.add_container_exit(CONTAINER_ID_1, returncode=0)

        self.assertEqual(
            list(self.runner._failed_task_container_ids(APPLICATION_ID)),
            [])


class FixTracebackTestCase(TestCase):

    def test_empty(self):
        self.assertEqual(_fix_traceback(''), '')

    def test_fix_traceback_with_no_newlines(self):
        self.assertEqual(_fix_traceback(LOGGING_TRACEBACK),
                         TRACEBACK)

    def test_fix_traceback_plus_log4j_warnings(self):
        self.assertEqual(
            _fix_traceback(LOGGING_TRACEBACK + LOG4J_WARNINGS),
            TRACEBACK)

    def test_no_need_to_fix(self):
        self.assertEqual(_fix_traceback(TRACEBACK), TRACEBACK)

    def test_can_strip_log4j_warnings_from_correct_traceback(self):
        self.assertEqual(
            _fix_traceback(TRACEBACK + LOG4J_WARNINGS),
            TRACEBACK)

    def test_something_else(self):
        message = 'mice in your kitchen\nare bad'

        self.assertEqual(_fix_traceback(message), message)


class FixJavaStackTraceTestCase(TestCase):

    STACK_TRACE = (
        'Diagnostics report from attempt_1525195653111_0001_m_000000_3:'
        ' Error: java.lang.RuntimeException: PipeMapRed.waitOutputThreads():'
        ' subprocess failed with code 1\n'
        '\tat org.apache.hadoop.streaming.PipeMapRed.waitOutputThreads'
        '(PipeMapRed.java:322)\n'
        '\tat org.apache.hadoop.mapred.YarnChild.main(YarnChild.java:158)'
    )

    LOGGING_STACK_TRACE = STACK_TRACE.replace('\n', '')

    def test_add_missing_newlines(self):
        self.assertEqual(_fix_java_stack_trace(LOGGING_STACK_TRACE),
                         STACK_TRACE)

    def test_no_need_to_fix(self):
        self.assertEqual(_fix_java_stack_trace(STACK_TRACE),
                         STACK_TRACE)

    def test_something_else(self):
        message = 'mice in your kitchen\nare bad'

        self.assertEqual(_fix_traceback(message), message)


class TaskLogInterpretationTestCase(MockLogEntriesTestCase):

    def setUp(self):
        super(TaskLogInterpretationTestCase, self).setUp()

        self.container_ids_method = self.start(patch(
            'mrjob.dataproc.DataprocJobRunner._failed_task_container_ids',
            return_value=[CONTAINER_ID_2, CONTAINER_ID_1]))

        self.runner = DataprocJobRunner()
        self.runner._cluster_id = LOGGING_CLUSTER_NAME

    def test_empty(self):
        self.assertEqual(
            self.runner._task_log_interpretation(APPLICATION_ID, 'streaming'),
            {})

    def test_find_error(self):
        self.add_split(CONTAINER_ID_1)
        self.add_stack_trace(CONTAINER_ID_1)
        self.add_traceback(CONTAINER_ID_1)

        interp = self.runner._task_log_interpretation(
            APPLICATION_ID, 'streaming')
        self.assertEqual(len(interp.get('errors', [])), 1)

        error = interp['errors'][0]

        self.assertEqual(error['container_id'], CONTAINER_ID_1)
        self.assertEqual(error['hadoop_error']['message'], STACK_TRACE)
        self.assertEqual(error['split'], SPLIT)
        self.assertEqual(error['task_error']['message'], TRACEBACK)

        self.assertTrue(interp.get('partial'))

    def test_stop_after_first_task_error(self):
        self.add_stack_trace(CONTAINER_ID_1)
        self.add_traceback(CONTAINER_ID_1)
        self.add_stack_trace(CONTAINER_ID_2)
        self.add_traceback(CONTAINER_ID_2)

        interp = self.runner._task_log_interpretation(
            APPLICATION_ID, 'streaming')

        self.assertEqual(len(interp.get('errors', [])), 1)
        error = interp['errors'][0]

        self.assertEqual(error['container_id'], CONTAINER_ID_2)
        self.assertTrue(interp.get('partial'))

    def test_keep_going_if_just_hadoop_error(self):
        self.add_stack_trace(CONTAINER_ID_1)
        self.add_traceback(CONTAINER_ID_1)
        self.add_stack_trace(CONTAINER_ID_2)

        interp = self.runner._task_log_interpretation(
            APPLICATION_ID, 'streaming')

        errors = interp.get('errors', [])
        self.assertEqual(len(errors), 2)

        self.assertEqual(errors[0]['container_id'], CONTAINER_ID_2)
        self.assertNotIn('task_error', errors[0])

        self.assertEqual(errors[1]['container_id'], CONTAINER_ID_1)
        self.assertIn('task_error', errors[1])

        self.assertTrue(interp.get('partial'))

    def test_hadoop_errors_only(self):
        self.add_stack_trace(CONTAINER_ID_1)
        self.add_stack_trace(CONTAINER_ID_2)

        interp = self.runner._task_log_interpretation(
            APPLICATION_ID, 'streaming')

        errors = interp.get('errors', [])
        self.assertEqual(len(errors), 2)

        self.assertEqual(errors[0]['container_id'], CONTAINER_ID_2)
        self.assertNotIn('task_error', errors[0])

        self.assertEqual(errors[1]['container_id'], CONTAINER_ID_1)
        self.assertNotIn('task_error', errors[1])

        self.assertFalse(interp.get('partial'))

    def test_task_error_only(self):
        self.add_traceback(CONTAINER_ID_1)

        self.assertEqual(
            self.runner._task_log_interpretation(APPLICATION_ID, 'streaming'),
            {})

    def test_not_partial(self):
        self.add_stack_trace(CONTAINER_ID_1)
        self.add_traceback(CONTAINER_ID_1)
        self.add_stack_trace(CONTAINER_ID_2)
        self.add_traceback(CONTAINER_ID_2)

        interp = self.runner._task_log_interpretation(
            APPLICATION_ID, 'streaming', partial=False)
        errors = interp.get('errors', [])

        self.assertEqual(len(errors), 2)

        self.assertFalse(interp.get('partial'))


class CauseOfErrorTestCase(MockLogEntriesTestCase):

    def setUp(self):
        super(CauseOfErrorTestCase, self).setUp()
        self.get_lines = self.start(patch(
            'mrjob.dataproc.DataprocJobRunner._get_new_driver_output_lines',
            return_value=[]))

    def test_end_to_end(self):
        # use LOGGING_CLUSTER_NAME so we can generage fake logging entries
        job = MRBoom(['-r', 'dataproc', '--cluster-id', LOGGING_CLUSTER_NAME])
        job.sandbox()

        self.mock_jobs_succeed = False

        # feed application_id into mock driver output
        self.get_lines.side_effect = [
            ['15/12/11 13:32:45 INFO impl.YarnClientImpl:'
             ' Submitted application %s' % APPLICATION_ID],
            [],
            [],
            [],
        ]

        self.add_container_exit(CONTAINER_ID_1)
        self.add_split(CONTAINER_ID_1)
        self.add_stack_trace(CONTAINER_ID_1)
        self.add_traceback(CONTAINER_ID_1)

        with job.make_runner() as runner:
            self.assertRaises(StepFailedException, runner.run)

            self.assertEqual(len(runner._log_interpretations), 1)
            interp = runner._log_interpretations[0]

            self.assertIn('step', interp)
            self.assertIn('history', interp)
            self.assertIn('task', interp)

            error = _pick_error(interp)
            self.assertIsNotNone(error)

            self.assertEqual(error['split'], SPLIT)
            self.assertEqual(error['hadoop_error']['message'], STACK_TRACE)
            self.assertEqual(error['task_error']['message'], TRACEBACK)
=======
class CloudUploadPartSizeTestCase(MockGoogleTestCase):

    def setUp(self):
        super(CloudUploadPartSizeTestCase, self).setUp()

        self.upload_from_string = self.start(patch(
            'tests.mock_google.storage.MockGoogleStorageBlob'
            '.upload_from_string',
            side_effect=MockGoogleStorageBlob.upload_from_string,
            autospec=True))

    def test_default(self):
        runner = DataprocJobRunner()

        self.assertEqual(runner._fs_chunk_size(), 100 * 1024 * 1024)

    def test_float(self):
        runner = DataprocJobRunner(cloud_upload_part_size=0.25)

        self.assertEqual(runner._fs_chunk_size(), 256 * 1024)

    def test_zero(self):
        runner = DataprocJobRunner(cloud_upload_part_size=0)

        self.assertEqual(runner._fs_chunk_size(), None)

    def test_multipart_upload(self):
        job = MRWordCount(
            ['-r', 'dataproc', '--cloud-upload-part-size', '2'])
        job.sandbox()

        with job.make_runner() as runner:
            runner._prepare_for_launch()

        # chunk size should be set on blob object used to upload
        self.assertTrue(self.upload_from_string.called)
        for call_args in self.upload_from_string.call_args_list:
            blob = call_args[0][0]
            self.assertEqual(blob.chunk_size, 2 * 1024 * 1024)
>>>>>>> f141795e
<|MERGE_RESOLUTION|>--- conflicted
+++ resolved
@@ -1487,7 +1487,6 @@
         self.assertFalse(runner._give_up_on_ssh_tunnel)
 
 
-<<<<<<< HEAD
 class MockLogEntriesTestCase(MockGoogleTestCase):
     """Superclass for tests that create fake log entries."""
 
@@ -1800,7 +1799,8 @@
             self.assertEqual(error['split'], SPLIT)
             self.assertEqual(error['hadoop_error']['message'], STACK_TRACE)
             self.assertEqual(error['task_error']['message'], TRACEBACK)
-=======
+
+
 class CloudUploadPartSizeTestCase(MockGoogleTestCase):
 
     def setUp(self):
@@ -1839,5 +1839,4 @@
         self.assertTrue(self.upload_from_string.called)
         for call_args in self.upload_from_string.call_args_list:
             blob = call_args[0][0]
-            self.assertEqual(blob.chunk_size, 2 * 1024 * 1024)
->>>>>>> f141795e
+            self.assertEqual(blob.chunk_size, 2 * 1024 * 1024)