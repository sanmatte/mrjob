# Copyright 2012 Yelp
# Copyright 2013 David Marin and Steve Johnson
# Copyright 2014 Brett Gibson
# Copyright 2015-2017 Yelp
#
# Licensed under the Apache License, Version 2.0 (the "License");
# you may not use this file except in compliance with the License.
# You may obtain a copy of the License at
#
# http://www.apache.org/licenses/LICENSE-2.0
#
# Unless required by applicable law or agreed to in writing, software
# distributed under the License is distributed on an "AS IS" BASIS,
# WITHOUT WARRANTIES OR CONDITIONS OF ANY KIND, either express or implied.
# See the License for the specific language governing permissions and
# limitations under the License.
"""Report jobs running for more than a certain number of hours (by default,
24.0). This can help catch buggy jobs and Hadoop/EMR operational issues.

Suggested usage: run this as a daily cron job with the ``-q`` option::

    0 0 * * * mrjob report-long-jobs

Options::

  -h, --help            show this help message and exit
  -c CONF_PATHS, --conf-path=CONF_PATHS
                        Path to alternate mrjob.conf file to read from
  --no-conf             Don't load mrjob.conf even if it's available
  --emr-endpoint=EMR_ENDPOINT
                        Force mrjob to connect to EMR on this endpoint (e.g.
                        us-west-1.elasticmapreduce.amazonaws.com). Default is
                        to infer this from region.
  --min-hours=MIN_HOURS
                        Minimum number of hours a job can run before we report
                        it. Default: 24.0
  -q, --quiet           Don't print anything to stderr
  --region=REGION       GCE/AWS region to run Dataproc/EMR jobs in.
  --s3-endpoint=S3_ENDPOINT
                        Force mrjob to connect to S3 on this endpoint (e.g. s3
                        -us-west-1.amazonaws.com). You usually shouldn't set
                        this; by default mrjob will choose the correct
                        endpoint for each S3 bucket based on its location.
  -x, --exclude=TAG_KEY,TAG_VALUE
<<<<<<< HEAD
                        Exclude clusters that have the specified tag key/value pair
=======
                        Exclude clusters that have the specified tag key/value
                        pair
>>>>>>> c4268d95
  -v, --verbose         print more messages to stderr
"""
from __future__ import print_function

from datetime import timedelta
import logging
from optparse import OptionParser

from mrjob.aws import _boto3_now
from mrjob.aws import _boto3_paginate
from mrjob.emr import EMRJobRunner
from mrjob.job import MRJob
from mrjob.options import _add_basic_options
from mrjob.options import _add_runner_options
from mrjob.options import _alphabetize_options
from mrjob.options import _filter_by_role
from mrjob.util import strip_microseconds

# default minimum number of hours a job can run before we report it.
DEFAULT_MIN_HOURS = 24.0

log = logging.getLogger(__name__)


def main(args=None):
    now = _boto3_now()

    option_parser = _make_option_parser()
    options, args = option_parser.parse_args(args)

    if args:
        option_parser.error('takes no arguments')

    MRJob.set_up_logging(quiet=options.quiet, verbose=options.verbose)

    log.info('getting information about running jobs')

    min_time = timedelta(hours=options.min_hours)

<<<<<<< HEAD
    emr_client = EMRJobRunner(**_runner_kwargs(options)).make_emr_client()
    cluster_summaries = _boto3_paginate(
        'Clusters', emr_client, 'list_clusters',
        ClusterStates=['STARTING', 'BOOTSTRAPPING', 'RUNNING'])

    if not options.exclude:
        filtered_cluster_summaries = cluster_summaries
    else:
        filtered_cluster_summaries = _filter_clusters(cluster_summaries, emr_client, options.exclude)

    job_info = _find_long_running_jobs(
        emr_client, filtered_cluster_summaries, min_time, now=now)
=======
    if not options.exclude:
        filtered_cluster_summaries = cluster_summaries
    else:
        filtered_cluster_summaries = _filter_clusters(
            cluster_summaries, emr_conn, options.exclude)

    job_info = _find_long_running_jobs(
        emr_conn, filtered_cluster_summaries, min_time, now=now)
>>>>>>> c4268d95

    _print_report(job_info)


def _runner_kwargs(options):
    """Given the command line options, return the arguments to
    :py:class:`EMRJobRunner`
    """
    kwargs = options.__dict__.copy()
    for unused_arg in ('quiet', 'verbose', 'min_hours', 'exclude'):
        del kwargs[unused_arg]

    return kwargs


<<<<<<< HEAD
def _filter_clusters(cluster_summaries, emr_client, exclude_strings):
    """ Filter out clusters that have tags matching any specified in exclude_strings.
    :param cluster_summaries: a list of :py:mod:`boto3` cluster summary data structures
=======
def _filter_clusters(cluster_summaries, emr_conn, exclude_strings):
    """Filter out clusters that have tags matching any specified in
    exclude_strings.
    :param cluster_summaries: a list of :py:mod:`boto3` cluster summary data
                              structures
>>>>>>> c4268d95
    :param exclude_strings: A list of strings of the form TAG_KEY,TAG_VALUE
    """
    exclude_as_dicts = []
    for exclude_string in exclude_strings:
        exclude_key, exclude_value = exclude_string.split(',')
        exclude_as_dicts.append({'Key': exclude_key, 'Value': exclude_value})

    for cs in cluster_summaries:
<<<<<<< HEAD
        cluster_id = cs['Id']
        cluster_tags = emr_client.describe_cluster(ClusterId=cluster_id)['Cluster']['Tags']
        for cluster_tag in cluster_tags:
            if cluster_tag in exclude_as_dicts:
=======
        cluster_id = cs.id
        # import pdb; pdb.set_trace()
        cluster_tags = emr_conn.describe_cluster(cluster_id).tags
        for cluster_tag in cluster_tags:
            if ({'Key': cluster_tag.key, 'Value': cluster_tag.value}
                    in exclude_as_dicts):
>>>>>>> c4268d95
                break
        else:
            yield cs


<<<<<<< HEAD
def _find_long_running_jobs(emr_client, cluster_summaries, min_time, now=None):
=======
def _find_long_running_jobs(emr_conn, cluster_summaries, min_time, now=None):
>>>>>>> c4268d95
    """Identify jobs that have been running or pending for a long time.

    :param clusters: a list of :py:mod:`boto3` cluster summary data structures
    :param min_time: a :py:class:`datetime.timedelta`: report jobs running or
                     pending longer than this
    :param now: the current UTC time, as a :py:class:`datetime.datetime`.
                Defaults to the current time.

    For each job that is running or pending longer than *min_time*, yields
    a dictionary with the following keys:

    * *cluster_id*: the cluster's unique ID (e.g. ``j-SOMECLUSTER``)
    * *name*: name of the step, or the cluster when bootstrapping
    * *state*: state of the step (``'RUNNING'`` or ``'PENDING'``) or, if there
               is no step, the cluster (``'STARTING'`` or ``'BOOTSTRAPPING'``)
    * *time*: amount of time step was running or pending, as a
              :py:class:`datetime.timedelta`
    """
    if now is None:
        now = _boto3_now()

    for cs in cluster_summaries:

        # special case for jobs that are taking a long time to bootstrap
        if cs['Status']['State'] in ('STARTING', 'BOOTSTRAPPING'):
            # there isn't a way to tell when the cluster stopped being
            # provisioned and started bootstrapping, so just measure
            # from cluster creation time
            created = cs['Status']['Timeline']['CreationDateTime']

            time_running = now - created

            if time_running >= min_time:
                yield({'cluster_id': cs['Id'],
                       'name': cs['Name'],
                       'state': cs['Status']['State'],
                       'time': time_running})

        # the default case: running clusters
        if cs['Status']['State'] != 'RUNNING':
            continue

        steps = list(reversed(list(_boto3_paginate(
            'Steps', emr_client, 'list_steps', ClusterId=cs['Id']))))

        running_steps = [
            step for step in steps if step['Status']['State'] == 'RUNNING']
        pending_steps = [
            step for step in steps if step['Status']['State'] == 'PENDING']

        if running_steps:
            # should be only one, but if not, we should know about it
            for step in running_steps:

                start = step['Status']['Timeline']['StartDateTime']

                time_running = now - start

                if time_running >= min_time:
                    yield({'cluster_id': cs['Id'],
                           'name': step['Name'],
                           'state': step['Status']['State'],
                           'time': time_running})

        # sometimes EMR says it's "RUNNING" but doesn't actually run steps!
        elif pending_steps:
            step = pending_steps[0]

            # PENDING job should have run starting when the cluster
            # became ready, or the previous step completed
            start = cs['Status']['Timeline']['ReadyDateTime']
            for step in steps:
                if step['Status']['State'] == 'COMPLETED':
                    start = step['Status']['Timeline']['EndDateTime']

            time_pending = now - start

            if time_pending >= min_time:
                yield({'cluster_id': cs['Id'],
                       'name': step['Name'],
                       'state': step['Status']['State'],
                       'time': time_pending})


def _print_report(job_info):
    """Takes in a dictionary of info about a long-running job (see
    :py:func:`_find_long_running_jobs`), and prints information about it
    on a single (long) line.
    """
    for ji in job_info:
        print('%-15s %13s for %17s (%s)' % (
            ji['cluster_id'],
            ji['state'], _format_timedelta(ji['time']),
            ji['name']))


def _format_timedelta(time):
    """Format a timedelta for use in a columnar format. This just
    tweaks stuff like ``'3 days, 9:00:00'`` to line up with
    ``'3 days, 10:00:00'``
    """
    result = str(strip_microseconds(time))

    parts = result.split()
    if len(parts) == 3 and len(parts[-1]) == 7:
        return '%s %s  %s' % tuple(parts)
    else:
        return result


def _make_option_parser():
    usage = '%prog [options]'
    description = ('Report jobs running for more than a certain number of'
                   ' hours (by default, %.1f). This can help catch buggy jobs'
                   ' and Hadoop/EMR operational issues.' % DEFAULT_MIN_HOURS)

    option_parser = OptionParser(usage=usage, description=description)

    option_parser.add_option(
        '--min-hours', dest='min_hours', type='float',
        default=DEFAULT_MIN_HOURS,
        help=('Minimum number of hours a job can run before we report it.'
              ' Default: %default'))

    option_parser.add_option(
        '-x', '--exclude', action='append',
        help=('Exclude clusters that match the specified tags.'
<<<<<<< HEAD
            ' Specifed in the form TAG_KEY,TAG_VALUE.'
        )
=======
              ' Specifed in the form TAG_KEY,TAG_VALUE.')
>>>>>>> c4268d95
    )

    _add_basic_options(option_parser)
    _add_runner_options(
        option_parser,
        _filter_by_role(EMRJobRunner.OPT_NAMES, 'connect')
    )

    _alphabetize_options(option_parser)

    return option_parser


if __name__ == '__main__':
    main()<|MERGE_RESOLUTION|>--- conflicted
+++ resolved
@@ -42,12 +42,8 @@
                         this; by default mrjob will choose the correct
                         endpoint for each S3 bucket based on its location.
   -x, --exclude=TAG_KEY,TAG_VALUE
-<<<<<<< HEAD
-                        Exclude clusters that have the specified tag key/value pair
-=======
                         Exclude clusters that have the specified tag key/value
                         pair
->>>>>>> c4268d95
   -v, --verbose         print more messages to stderr
 """
 from __future__ import print_function
@@ -87,7 +83,6 @@
 
     min_time = timedelta(hours=options.min_hours)
 
-<<<<<<< HEAD
     emr_client = EMRJobRunner(**_runner_kwargs(options)).make_emr_client()
     cluster_summaries = _boto3_paginate(
         'Clusters', emr_client, 'list_clusters',
@@ -96,20 +91,12 @@
     if not options.exclude:
         filtered_cluster_summaries = cluster_summaries
     else:
-        filtered_cluster_summaries = _filter_clusters(cluster_summaries, emr_client, options.exclude)
+        filtered_cluster_summaries = _filter_clusters(
+            cluster_summaries, emr_client, options.exclude)
 
     job_info = _find_long_running_jobs(
         emr_client, filtered_cluster_summaries, min_time, now=now)
-=======
-    if not options.exclude:
-        filtered_cluster_summaries = cluster_summaries
-    else:
-        filtered_cluster_summaries = _filter_clusters(
-            cluster_summaries, emr_conn, options.exclude)
-
-    job_info = _find_long_running_jobs(
-        emr_conn, filtered_cluster_summaries, min_time, now=now)
->>>>>>> c4268d95
+
 
     _print_report(job_info)
 
@@ -125,17 +112,11 @@
     return kwargs
 
 
-<<<<<<< HEAD
 def _filter_clusters(cluster_summaries, emr_client, exclude_strings):
-    """ Filter out clusters that have tags matching any specified in exclude_strings.
-    :param cluster_summaries: a list of :py:mod:`boto3` cluster summary data structures
-=======
-def _filter_clusters(cluster_summaries, emr_conn, exclude_strings):
-    """Filter out clusters that have tags matching any specified in
+    """ Filter out clusters that have tags matching any specified in
     exclude_strings.
     :param cluster_summaries: a list of :py:mod:`boto3` cluster summary data
                               structures
->>>>>>> c4268d95
     :param exclude_strings: A list of strings of the form TAG_KEY,TAG_VALUE
     """
     exclude_as_dicts = []
@@ -144,29 +125,17 @@
         exclude_as_dicts.append({'Key': exclude_key, 'Value': exclude_value})
 
     for cs in cluster_summaries:
-<<<<<<< HEAD
         cluster_id = cs['Id']
-        cluster_tags = emr_client.describe_cluster(ClusterId=cluster_id)['Cluster']['Tags']
+        cluster_tags = emr_client.describe_cluster(
+            ClusterId=cluster_id)['Cluster']['Tags']
         for cluster_tag in cluster_tags:
             if cluster_tag in exclude_as_dicts:
-=======
-        cluster_id = cs.id
-        # import pdb; pdb.set_trace()
-        cluster_tags = emr_conn.describe_cluster(cluster_id).tags
-        for cluster_tag in cluster_tags:
-            if ({'Key': cluster_tag.key, 'Value': cluster_tag.value}
-                    in exclude_as_dicts):
->>>>>>> c4268d95
                 break
         else:
             yield cs
 
 
-<<<<<<< HEAD
 def _find_long_running_jobs(emr_client, cluster_summaries, min_time, now=None):
-=======
-def _find_long_running_jobs(emr_conn, cluster_summaries, min_time, now=None):
->>>>>>> c4268d95
     """Identify jobs that have been running or pending for a long time.
 
     :param clusters: a list of :py:mod:`boto3` cluster summary data structures
@@ -294,12 +263,7 @@
     option_parser.add_option(
         '-x', '--exclude', action='append',
         help=('Exclude clusters that match the specified tags.'
-<<<<<<< HEAD
-            ' Specifed in the form TAG_KEY,TAG_VALUE.'
-        )
-=======
               ' Specifed in the form TAG_KEY,TAG_VALUE.')
->>>>>>> c4268d95
     )
 
     _add_basic_options(option_parser)
