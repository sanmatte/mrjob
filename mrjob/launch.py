# Copyright 2009-2012 Yelp and Contributors
# Copyright 2013 David Marin
# Copyright 2014-2016 Yelp and Contributors
#
# Licensed under the Apache License, Version 2.0 (the "License");
# you may not use this file except in compliance with the License.
# You may obtain a copy of the License at
#
# http://www.apache.org/licenses/LICENSE-2.0
#
# Unless required by applicable law or agreed to in writing, software
# distributed under the License is distributed on an "AS IS" BASIS,
# WITHOUT WARRANTIES OR CONDITIONS OF ANY KIND, either express or implied.
# See the License for the specific language governing permissions and
# limitations under the License.
import codecs
import logging
import os
import sys
import time
from io import BytesIO
from optparse import Option
from optparse import OptionError
from optparse import OptionGroup
from optparse import OptionParser

from mrjob.conf import combine_dicts
from mrjob.options import _add_basic_opts
from mrjob.options import _add_dataproc_emr_opts
from mrjob.options import _add_dataproc_opts
from mrjob.options import _add_emr_opts
from mrjob.options import _add_hadoop_emr_opts
from mrjob.options import _add_hadoop_opts
from mrjob.options import _add_local_opts
from mrjob.options import _add_protocol_opts
from mrjob.options import _add_runner_opts
from mrjob.options import _alphabetize_options
from mrjob.options import _fix_custom_options
from mrjob.options import _print_help_for_groups
from mrjob.py2 import PY2
from mrjob.step import StepFailedException
from mrjob.util import log_to_null
from mrjob.util import log_to_stream
from mrjob.util import parse_and_save_options


log = logging.getLogger(__name__)


# sentinel value; used when running MRJob as a script
_READ_ARGS_FROM_SYS_ARGV = '_READ_ARGS_FROM_SYS_ARGV'

# options only used to modify other options; don't pass to runners
_FAKE_OPTIONS = set([
    'no_emr_api_params',
])


class MRJobLauncher(object):
    """Handle running a MapReduce job on an executable from the command line.
    This class will eventually support running arbitrary executables; for now
    it only supports :py:class:`~mrjob.job.MRJob` subclasses. Up to v0.5 it is
    effectively part of the :py:class:`~mrjob.job.MRJob` class itself and
    should not be used externally in any way.
    """

    #: :py:class:`optparse.Option` subclass to use with the
    #: :py:class:`optparse.OptionParser` instance.
    OPTION_CLASS = Option

    _DEFAULT_RUNNER = 'local'

    def __init__(self, script_path=None, args=None, from_cl=False):
        """
        :param script_path: Path to script unless it's the first item of *args*
        :param args: Command line arguments
        :param from_cl: If not using sys.argv but still comming from the
                        command line (as opposed to a script, e.g. from
                        mrjob.cmd), don't override the option parser error
                        function (exit instead of throwing ValueError).
        """

        if script_path is not None:
            script_path = os.path.abspath(script_path)
        self._script_path = script_path

        # make sure we respect the $TZ (time zone) environment variable
        if hasattr(time, 'tzset'):
            time.tzset()

        self._passthrough_options = []
        self._file_options = []

        self.option_parser = OptionParser(usage=self._usage(),
                                          option_class=self.OPTION_CLASS,
                                          add_help_option=False)
        self.configure_options()

        for opt_group in self.all_option_groups():
            _alphabetize_options(opt_group)

        # don't pass None to parse_args unless we're actually running
        # the MRJob script
        if args is _READ_ARGS_FROM_SYS_ARGV:
            self._cl_args = sys.argv[1:]
        else:
            # don't pass sys.argv to self.option_parser, and have it
            # raise an exception on error rather than printing to stderr
            # and exiting.
            self._cl_args = args or []

            def error(msg):
                raise ValueError(msg)

            if not from_cl:
                self.option_parser.error = error

        self.load_options(self._cl_args)

        # Make it possible to redirect stdin, stdout, and stderr, for testing
        # See sandbox(), below.
        #
        # These should always read/write bytes, not unicode
        if PY2:
            self.stdin = sys.stdin
            self.stdout = sys.stdout
            self.stderr = sys.stderr
        else:
            self.stdin = sys.stdin.buffer
            self.stdout = sys.stdout.buffer
            self.stderr = sys.stderr.buffer

    @classmethod
    def _usage(cls):
        """Command line usage string for this class"""
        return ("usage: mrjob run [script path|executable path|--help]"
                " [options] [input files]")

    @classmethod
    def run(cls, args=_READ_ARGS_FROM_SYS_ARGV):
        """Entry point for running job from the command-line.

        This is also the entry point when a mapper or reducer is run
        by Hadoop Streaming.

        Does one of:

        * Print step information (:option:`--steps`). See :py:meth:`show_steps`
        * Run a mapper (:option:`--mapper`). See :py:meth:`run_mapper`
        * Run a combiner (:option:`--combiner`). See :py:meth:`run_combiner`
        * Run a reducer (:option:`--reducer`). See :py:meth:`run_reducer`
        * Run the entire job. See :py:meth:`run_job`
        """
        # load options from the command line
        launcher = cls(args=args)
        launcher.run_job()

    def execute(self):
        # Launcher only runs jobs, doesn't do any Hadoop Streaming stuff
        self.run_job()

    def make_runner(self):
        """Make a runner based on command-line arguments, so we can
        launch this job on EMR, on Hadoop, or locally.

        :rtype: :py:class:`mrjob.runner.MRJobRunner`
        """
        if self.options.runner == 'emr':
            # avoid requiring dependencies (such as boto) for other runners
            from mrjob.emr import EMRJobRunner
            return EMRJobRunner(**self.emr_job_runner_kwargs())

        elif self.options.runner == 'dataproc':
            # avoid requiring dependencies (such as boto) for other runners
            from mrjob.dataproc import DataprocJobRunner
            return DataprocJobRunner(**self.dataproc_job_runner_kwargs())

        elif self.options.runner == 'hadoop':
            from mrjob.hadoop import HadoopJobRunner
            return HadoopJobRunner(**self.hadoop_job_runner_kwargs())

        elif self.options.runner == 'inline':
            raise ValueError("inline is not supported in the multi-lingual"
                             " launcher.")

        else:
            # run locally by default
            from mrjob.local import LocalMRJobRunner
            return LocalMRJobRunner(**self.local_job_runner_kwargs())

    @classmethod
    def set_up_logging(cls, quiet=False, verbose=False, stream=None):
        """Set up logging when running from the command line. This is also
        used by the various command-line utilities.

        :param bool quiet: If true, don't log. Overrides *verbose*.
        :param bool verbose: If true, set log level to ``DEBUG`` (default is
                             ``INFO``)
        :param bool stream: Stream to log to (default is ``sys.stderr``)

        This will also set up a null log handler for boto, so we don't get
        warnings if boto tries to log about throttling and whatnot.
        """
        if quiet:
            log_to_null(name='mrjob')
            log_to_null(name='__main__')
        else:
            log_to_stream(name='mrjob', debug=verbose, stream=stream)
            log_to_stream(name='__main__', debug=verbose, stream=stream)

        log_to_null(name='boto')

    def run_job(self):
        """Run the all steps of the job, logging errors (and debugging output
        if :option:`--verbose` is specified) to STDERR and streaming the
        output to STDOUT.

        Called from :py:meth:`run`. You'd probably only want to call this
        directly from automated tests.
        """
        # self.stderr is strictly binary, need to wrap it so it's possible
        # to log to it in Python 3
        log_stream = codecs.getwriter('utf_8')(self.stderr)

        self.set_up_logging(quiet=self.options.quiet,
                            verbose=self.options.verbose,
                            stream=log_stream)

        with self.make_runner() as runner:
            try:
                runner.run()
            except StepFailedException as e:
                # no need for a runner stacktrace if step failed; runners will
                # log more useful information anyway
                log.error(str(e))
                sys.exit(1)

            if not self.options.no_output:
                for line in runner.stream_output():
                    self.stdout.write(line)
                self.stdout.flush()

    ### Command-line arguments ###

    def configure_options(self):
        """Define arguments for this script. Called from :py:meth:`__init__()`.

        Run ``python -m mrjob.job.MRJob --help`` to see all options.

        Re-define to define custom command-line arguments::

            def configure_options(self):
                super(MRYourJob, self).configure_options

                self.add_passthrough_option(...)
                self.add_file_option(...)
                ...
        """
        self.option_parser.add_option(
            '--help', dest='help_main', action='store_true', default=False,
            help='show this message and exit')

        self.option_parser.add_option(
            '--help-dataproc', dest='help_dataproc', action='store_true', default=False,
            help='show Dataproc-related options')

        self.option_parser.add_option(
            '--help-emr', dest='help_emr', action='store_true', default=False,
            help='show EMR-related options')

        self.option_parser.add_option(
            '--help-hadoop', dest='help_hadoop', action='store_true',
            default=False,
            help='show Hadoop-related options')

        self.option_parser.add_option(
            '--help-local', dest='help_local', action='store_true',
            default=False,
            help='show local/inline runner-related options')

        self.option_parser.add_option(
            '--help-runner', dest='help_runner', action='store_true',
            default=False, help='show runner-related options')

        # protocol stuff
        self.proto_opt_group = OptionGroup(
            self.option_parser, 'Protocols')
        self.option_parser.add_option_group(self.proto_opt_group)

        _add_protocol_opts(self.proto_opt_group)

        # options for running the entire job
        self.runner_opt_group = OptionGroup(
            self.option_parser, 'Running the entire job')
        self.option_parser.add_option_group(self.runner_opt_group)

        _add_runner_opts(self.runner_opt_group, self._DEFAULT_RUNNER)
        _add_basic_opts(self.runner_opt_group)

        # options for inline/local runners
        self.local_opt_group = OptionGroup(
            self.option_parser,
            'Running locally (these apply when you set -r inline or -r local)')
        self.option_parser.add_option_group(self.local_opt_group)

        _add_local_opts(self.local_opt_group)

        # options common to Hadoop and EMR
        self.hadoop_emr_opt_group = OptionGroup(
            self.option_parser,
            'Running on Hadoop or EMR (these apply when you set -r hadoop or'
            ' -r emr)')
        self.option_parser.add_option_group(self.hadoop_emr_opt_group)

        _add_hadoop_emr_opts(self.hadoop_emr_opt_group)

        # options for running the job on Hadoop
        self.hadoop_opt_group = OptionGroup(
            self.option_parser,
            'Running on Hadoop (these apply when you set -r hadoop)')
        self.option_parser.add_option_group(self.hadoop_opt_group)

        _add_hadoop_opts(self.hadoop_opt_group)

        # options for running the job on Dataproc or EMR
        self.dataproc_emr_opt_group = OptionGroup(
            self.option_parser,
            'Running on Dataproc or EMR (these apply when you set -r dataproc or'
            ' -r emr)')
        self.option_parser.add_option_group(self.dataproc_emr_opt_group)

        _add_dataproc_emr_opts(self.dataproc_emr_opt_group)

        # options for running the job on Dataproc
        self.dataproc_opt_group = OptionGroup(
            self.option_parser,
            'Running on Dataproc (these apply when you set -r dataproc)')
        self.option_parser.add_option_group(self.dataproc_opt_group)

        _add_dataproc_opts(self.dataproc_opt_group)


        # options for running the job on EMR
        self.emr_opt_group = OptionGroup(
            self.option_parser,
            'Running on EMR (these apply when you set -r emr)')
        self.option_parser.add_option_group(self.emr_opt_group)

        _add_emr_opts(self.emr_opt_group)


    def all_option_groups(self):
        return (self.option_parser, self.proto_opt_group,
                self.runner_opt_group, self.hadoop_opt_group, self.dataproc_emr_opt_group, self.hadoop_emr_opt_group,
                self.dataproc_opt_group, self.emr_opt_group, self.local_opt_group)

    def is_task(self):
        """True if this is a mapper, combiner, or reducer.

        This is mostly useful inside :py:meth:`load_options`, to disable
        loading options when we aren't running inside Hadoop Streaming.
        """
        return False

    def is_mapper_or_reducer(self):
        """The old name for :py:meth:`is_task`. Going away in v0.6.0"""
        log.warning('is_mapper_or_reducer() has been renamed to is_task().'
                    ' This alias will be removed in v0.6.0')
        return self.is_task()

    def add_passthrough_option(self, *args, **kwargs):
        """Function to create options which both the job runner
        and the job itself respect (we use this for protocols, for example).

        Use it like you would use :py:func:`optparse.OptionParser.add_option`::

            def configure_options(self):
                super(MRYourJob, self).configure_options()
                self.add_passthrough_option(
                    '--max-ngram-size', type='int', default=4, help='...')

        Specify an *opt_group* keyword argument to add the option to that
        :py:class:`OptionGroup` rather than the top-level
        :py:class:`OptionParser`.

        If you want to pass files through to the mapper/reducer, use
        :py:meth:`add_file_option` instead.
        """
        if 'opt_group' in kwargs:
            pass_opt = kwargs.pop('opt_group').add_option(*args, **kwargs)
        else:
            pass_opt = self.option_parser.add_option(*args, **kwargs)

        self._passthrough_options.append(pass_opt)

    def add_file_option(self, *args, **kwargs):
        """Add a command-line option that sends an external file
        (e.g. a SQLite DB) to Hadoop::

             def configure_options(self):
                super(MRYourJob, self).configure_options()
                self.add_file_option('--scoring-db', help=...)

        This does the right thing: the file will be uploaded to the working
        dir of the script on Hadoop, and the script will be passed the same
        option, but with the local name of the file in the script's working
        directory.

        We suggest against sending Berkeley DBs to your job, as
        Berkeley DB is not forwards-compatible (so a Berkeley DB that you
        construct on your computer may not be readable from within
        Hadoop). Use SQLite databases instead. If all you need is an on-disk
        hash table, try out the :py:mod:`sqlite3dbm` module.
        """
        pass_opt = self.option_parser.add_option(*args, **kwargs)

        if not pass_opt.type == 'string':
            raise OptionError(
                'passthrough file options must take strings' % pass_opt.type)

        if pass_opt.action not in ('store', 'append'):
            raise OptionError("passthrough file options must use the options"
                              " 'store' or 'append'")

        self._file_options.append(pass_opt)

    def _process_args(self, args):
        """mrjob.launch takes the first arg as the script path, but mrjob.job
        uses all args as input files. This method determines the behavior:
        MRJobLauncher takes off the first arg as the script path.
        """
        if not self._script_path:
            if len(args) < 1:
                self.option_parser.error('Must supply script path')
            else:
                self._script_path = os.path.abspath(args[0])
                self.args = args[1:]

    def _help_main(self):
        self.option_parser.option_groups = []
        self.option_parser.print_help()
        sys.exit(0)

    def load_options(self, args):
        """Load command-line options into ``self.options``,
        ``self._script_path``, and ``self.args``.

        Called from :py:meth:`__init__()` after :py:meth:`configure_options`.

        :type args: list of str
        :param args: a list of command line arguments. ``None`` will be
                     treated the same as ``[]``.

        Re-define if you want to post-process command-line arguments::

            def load_options(self, args):
                super(MRYourJob, self).load_options(args)

                self.stop_words = self.options.stop_words.split(',')
                ...
        """
        self.options, args = self.option_parser.parse_args(args)

        if self.options.help_main:
            self._help_main()

        if self.options.help_dataproc:
            _print_help_for_groups(self.dataproc_emr_opt_group,
                                  self.dataproc_opt_group)
            sys.exit(0)

        if self.options.help_emr:
            _print_help_for_groups(self.dataproc_emr_opt_group,
                                  self.hadoop_emr_opt_group,
                                  self.emr_opt_group)
            sys.exit(0)

        if self.options.help_hadoop:
            _print_help_for_groups(self.hadoop_emr_opt_group,
                                   self.hadoop_opt_group)
            sys.exit(0)

        if self.options.help_local:
            _print_help_for_groups(self.local_opt_group)
            sys.exit(0)

        if self.options.help_runner:
            _print_help_for_groups(self.runner_opt_group)
            sys.exit(0)

        self._process_args(args)

        _fix_custom_options(self.options, self.option_parser)

    def job_runner_kwargs(self):
        """Keyword arguments used to create runners when
        :py:meth:`make_runner` is called.

        :return: map from arg name to value

        Re-define this if you want finer control of runner initialization.

        You might find :py:meth:`mrjob.conf.combine_dicts` useful if you
        want to add or change lots of keyword arguments.
        """
        return {
            'bootstrap_mrjob': self.options.bootstrap_mrjob,
            'check_input_paths': self.options.check_input_paths,
            'cleanup': self.options.cleanup,
            'cleanup_on_failure': self.options.cleanup_on_failure,
            'cmdenv': self.options.cmdenv,
            'conf_paths': self.options.conf_paths,
            'extra_args': self.generate_passthrough_arguments(),
            'file_upload_args': self.generate_file_upload_args(),
            'hadoop_input_format': self.hadoop_input_format(),
            'hadoop_output_format': self.hadoop_output_format(),
            'input_paths': self.args,
            'interpreter': self.options.interpreter,
            'jobconf': self.jobconf(),
            'mr_job_script': self._script_path,
            'label': self.options.label,
            'output_dir': self.options.output_dir,
            'owner': self.options.owner,
            'partitioner': self.partitioner(),
            'python_archives': self.options.python_archives,
            'python_bin': self.options.python_bin,
            'setup': self.options.setup,
            'setup_cmds': self.options.setup_cmds,
            'setup_scripts': self.options.setup_scripts,
            'stdin': self.stdin,
            'steps_interpreter': self.options.steps_interpreter,
            'steps_python_bin': self.options.steps_python_bin,
            'strict_protocols': self.options.strict_protocols,
            'upload_archives': self.options.upload_archives,
            'upload_files': self.options.upload_files,
        }

    def inline_job_runner_kwargs(self):
        """Keyword arguments to create create runners when
        :py:meth:`make_runner` is called, when we run a job locally
        (``-r inline``).

        :return: map from arg name to value

        Re-define this if you want finer control when running jobs locally.
        """
        return combine_dicts(
            self.job_runner_kwargs(),
            self._get_kwargs_from_opt_group(self.local_opt_group))

    def local_job_runner_kwargs(self):
        """Keyword arguments to create create runners when
        :py:meth:`make_runner` is called, when we run a job locally
        (``-r local``).

        :return: map from arg name to value

        Re-define this if you want finer control when running jobs locally.
        """
        return combine_dicts(
            self.job_runner_kwargs(),
            self._get_kwargs_from_opt_group(self.local_opt_group))

    def emr_job_runner_kwargs(self):
        """Keyword arguments to create create runners when
        :py:meth:`make_runner` is called, when we run a job on EMR
        (``-r emr``).

        :return: map from arg name to value

        Re-define this if you want finer control when running jobs on EMR.
        """
        return combine_dicts(
            self.job_runner_kwargs(),
<<<<<<< HEAD
            self._get_kwargs_from_opt_group(self.hadoop_emr_opt_group),
=======
            self._get_kwargs_from_opt_group(self.dataproc_emr_opt_group),
>>>>>>> ace3b834
            self._get_kwargs_from_opt_group(self.emr_opt_group))

    def dataproc_job_runner_kwargs(self):
        """Keyword arguments to create create runners when
        :py:meth:`make_runner` is called, when we run a job on EMR
        (``-r emr``).

        :return: map from arg name to value

        Re-define this if you want finer control when running jobs on EMR.
        """
        return combine_dicts(
            self.job_runner_kwargs(),
            self._get_kwargs_from_opt_group(self.dataproc_emr_opt_group),
            self._get_kwargs_from_opt_group(self.dataproc_opt_group))

    def hadoop_job_runner_kwargs(self):
        """Keyword arguments to create create runners when
        :py:meth:`make_runner` is called, when we run a job on EMR
        (``-r hadoop``).

        :return: map from arg name to value

        Re-define this if you want finer control when running jobs on hadoop.
        """
        return combine_dicts(
            self.job_runner_kwargs(),
            self._get_kwargs_from_opt_group(self.hadoop_emr_opt_group),
            self._get_kwargs_from_opt_group(self.hadoop_opt_group))

    ### Default values for Hadoop stuff ###

    def hadoop_input_format(self):
        """Hadoop input format must be known by the launcher but is defined by
        the job. We have no good way to do this, but
        :py:class:`~mrjob.job.MRJob` handles it well for now.
        """
        return None

    def hadoop_output_format(self):
        """See hadoop_input_format()."""
        return None

    def jobconf(self):
        """See hadoop_input_format()."""
        return {}

    def partitioner(self):
        """See hadoop_input_format()."""
        return None

    ### More option stuff ###

    def _get_kwargs_from_opt_group(self, opt_group):
        """Helper function that returns a dictionary of the values of options
        in the given options group (this works because the options and the
        keyword args we want to set have identical names).
        """
        keys = set(opt.dest for opt in opt_group.option_list)
        return dict((key, getattr(self.options, key)) for key in keys
                    if key not in _FAKE_OPTIONS)

    def generate_passthrough_arguments(self):
        """Returns a list of arguments to pass to subprocesses, either on
        hadoop or executed via subprocess.

        These are passed to :py:meth:`mrjob.runner.MRJobRunner.__init__`
        as *extra_args*.
        """
        arg_map = parse_and_save_options(self.option_parser, self._cl_args)
        output_args = []

        passthrough_dests = sorted(
            set(option.dest for option in self._passthrough_options))
        for option_dest in passthrough_dests:
            output_args.extend(arg_map.get(option_dest, []))

        return output_args

    def generate_file_upload_args(self):
        """Figure out file upload args to pass through to the job runner.

        Instead of generating a list of args, we're generating a list
        of tuples of ``('--argname', path)``

        These are passed to :py:meth:`mrjob.runner.MRJobRunner.__init__`
        as ``file_upload_args``.
        """
        file_upload_args = []

        master_option_dict = self.options.__dict__

        for opt in self._file_options:
            opt_prefix = opt.get_opt_string()
            opt_value = master_option_dict[opt.dest]

            if opt_value:
                paths = opt_value if opt.action == 'append' else [opt_value]
                for path in paths:
                    file_upload_args.append((opt_prefix, path))

        return file_upload_args

    ### Testing ###

    def sandbox(self, stdin=None, stdout=None, stderr=None):
        """Redirect stdin, stdout, and stderr for automated testing.

        You can set stdin, stdout, and stderr to file objects. By
        default, they'll be set to empty ``BytesIO`` objects.
        You can then access the job's file handles through ``self.stdin``,
        ``self.stdout``, and ``self.stderr``. See :ref:`testing` for more
        information about testing.

        You may call sandbox multiple times (this will essentially clear
        the file handles).

        ``stdin`` is empty by default. You can set it to anything that yields
        lines::

            mr_job.sandbox(stdin=BytesIO(b'some_data\\n'))

        or, equivalently::

            mr_job.sandbox(stdin=[b'some_data\\n'])

        For convenience, this sandbox() returns self, so you can do::

            mr_job = MRJobClassToTest().sandbox()

        Simple testing example::

            mr_job = MRYourJob.sandbox()
            self.assertEqual(list(mr_job.reducer('foo', ['a', 'b'])), [...])

        More complex testing example::

            from BytesIO import BytesIO

            from mrjob.parse import parse_mr_job_stderr
            from mrjob.protocol import JSONProtocol

            mr_job = MRYourJob(args=[...])

            fake_input = '"foo"\\t"bar"\\n"foo"\\t"baz"\\n'
            mr_job.sandbox(stdin=BytesIO(fake_input))

            mr_job.run_reducer(link_num=0)

            self.assertEqual(mrjob.stdout.getvalue(), ...)
            self.assertEqual(parse_mr_job_stderr(mr_job.stderr), ...)
        """
        self.stdin = stdin or BytesIO()
        self.stdout = stdout or BytesIO()
        self.stderr = stderr or BytesIO()

        return self


if __name__ == '__main__':
    MRJobLauncher.run()<|MERGE_RESOLUTION|>--- conflicted
+++ resolved
@@ -572,12 +572,9 @@
         """
         return combine_dicts(
             self.job_runner_kwargs(),
-<<<<<<< HEAD
+            self._get_kwargs_from_opt_group(self.dataproc_emr_opt_group),
+            self._get_kwargs_from_opt_group(self.emr_opt_group))
             self._get_kwargs_from_opt_group(self.hadoop_emr_opt_group),
-=======
-            self._get_kwargs_from_opt_group(self.dataproc_emr_opt_group),
->>>>>>> ace3b834
-            self._get_kwargs_from_opt_group(self.emr_opt_group))
 
     def dataproc_job_runner_kwargs(self):
         """Keyword arguments to create create runners when
