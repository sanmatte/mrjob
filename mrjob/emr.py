--- conflicted
+++ resolved
@@ -259,13 +259,10 @@
         :param hadoop_streaming_jar: This is actually an option in the base MRJobRunner class. Points to a custom hadoop streaming jar on the local filesystem or S3. If you want to point to a streaming jar already installed on the EMR instances (perhaps through a bootstrap action?), use *hadoop_streaming_jar_on_emr*.
         :type hadoop_streaming_jar_on_emr: str
         :param hadoop_streaming_jar_on_emr: Like *hadoop_streaming_jar*, except that it points to a path on the EMR instance, rather than to a local file or one on S3. Rarely necessary to set this by hand.
-<<<<<<< HEAD
+        :type hadoop_version: str
+        :param hadoop_version: Set the version of Hadoop to use on EMR. Currently can be ``'0.18'`` or ``'0.20'``. Default is ``'0.18'``, but will change to ``'0.20'`` (EMR's default) in v0.3.0 of :py:mod:`mrjob`.
         :type num_ec2_instances: int
         :param num_ec2_instances: number of instances to start up. Default is ``1``.
-=======
-        :type hadoop_version: str
-        :param hadoop_version: Set the version of Hadoop to use on EMR. Currently can be ``'0.18'`` or ``'0.20'``. Default is ``'0.18'``, but will change to ``'0.20'`` (EMR's default) in v0.3.0 of :py:mod:`mrjob`.
->>>>>>> c3c3975f
         :type s3_endpoint: str
         :param s3_endpoint: Host to connect to when communicating with S3 (e.g. ``s3-us-west-1.amazonaws.com``). Default is to infer this from *aws_region*.
         :type s3_log_uri: str
@@ -746,14 +743,9 @@
         log.info('Creating Elastic MapReduce job flow')
         args = {}
 
-<<<<<<< HEAD
+        args['hadoop_version'] = self._opts['hadoop_version']
+
         args['num_instances'] = str(self._opts['num_ec2_instances'])
-=======
-        args['hadoop_version'] = self._opts['hadoop_version']
-
-        if self._opts['num_ec2_instances']:
-            args['num_instances'] = str(self._opts['num_ec2_instances'])
->>>>>>> c3c3975f
 
         args['master_instance_type'] = self._opts['ec2_master_instance_type']
         args['slave_instance_type'] = self._opts['ec2_slave_instance_type']
