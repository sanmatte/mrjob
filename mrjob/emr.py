--- conflicted
+++ resolved
@@ -2631,7 +2631,6 @@
                     log.debug('    unfinished steps')
                     return
 
-<<<<<<< HEAD
             collection_type = cluster.get('InstanceCollectionType',
                                           'INSTANCE_GROUP')
 
@@ -2640,34 +2639,7 @@
             if self._opts['instance_fleets']:
                 if collection_type != 'INSTANCE_FLEET':
                     log.debug('    does not use instance fleets')
-=======
-            # total compute units per group
-            role_to_cu = defaultdict(float)
-            # total number of instances of the same type in each group.
-            # This allows us to match unknown instance types.
-            role_to_matched_instances = defaultdict(int)
-
-            # check memory and compute units, bailing out if we hit
-            # an instance with too little memory
-
-            try:
-                igs = list(_yield_all_instance_groups(emr_conn, cluster.id))
-            except boto.exception.EmrResponseError:
-                # don't error if we encounter an instance fleet (see #1639)
-                return
-
-            for ig in igs:
-                # if you edit this code, please don't rely on any particular
-                # ordering of instance groups (see #1316)
-                role = ig.instancegrouptype.lower()
-
-                # unknown, new kind of role; bail out!
-                if role not in ('core', 'master', 'task'):
-                    log.debug('    unknown instance group role: %s' % role)
->>>>>>> c4268d95
                     return
-
-                # mock_boto3 doesn't yet support this
 
                 actual_fleets = list(_boto3_paginate(
                     'InstanceFleets', emr_client, 'list_instance_fleets',
@@ -2675,7 +2647,6 @@
 
                 req_fleets = self._opts['instance_fleets']
 
-                # TODO add logic for instance fleets
                 instance_sort_key = _instance_fleets_satisfy(
                     actual_fleets, req_fleets)
             else:
@@ -3015,22 +2986,14 @@
                         '  (try --image-version %s or later)' % (
                             image_version, _MIN_SPARK_PY3_AMI_VERSION))
 
-<<<<<<< HEAD
         emr_client = self.make_emr_client()
+
+        # TODO: add support for instance fleets
 
         # make sure instance groups have enough memory to run Spark
         igs = list(_boto3_paginate(
             'InstanceGroups', emr_client, 'list_instance_groups',
             ClusterId=self.get_cluster_id()))
-=======
-        # make sure there's enough memory to run Spark
-        try:
-            instance_groups = list(_yield_all_instance_groups(
-                self.make_emr_conn(), self.get_cluster_id()))
-        except boto.exception.EmrResponseError:
-            # don't error if we encounter an instance fleet (see #1639)
-            return None
->>>>>>> c4268d95
 
         for ig in igs:
             # master doesn't matter if it's not running tasks
