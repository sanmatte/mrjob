--- conflicted
+++ resolved
@@ -1204,16 +1204,14 @@
         if secondary_worker_conf.get('num_instances'):
             cluster_config['secondary_worker_config'] = secondary_worker_conf
 
-<<<<<<< HEAD
         cluster_config['lifecycle_config'] = dict(
             idle_delete_ttl=('%.1fs' % self._opts['max_mins_idle'] * 60))
-=======
+
         software_config = {}
 
         if self._opts['cluster_properties']:
             software_config['properties'] = _values_to_text(
                 self._opts['cluster_properties'])
->>>>>>> b9a92b29
 
         # See - https://cloud.google.com/dataproc/dataproc-versions
         if self._opts['image_version']:
