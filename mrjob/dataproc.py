--- conflicted
+++ resolved
@@ -125,11 +125,9 @@
     r'|Please initialize the log4j system'
     r'|See http://logging.apache.org/log4j)')
 
-<<<<<<< HEAD
-=======
 # this is equivalent to full permission
 _FULL_SCOPE = 'https://www.googleapis.com/auth/cloud-platform'
->>>>>>> a0618c51
+
 
 # convert enum values to strings (e.g. 'RUNNING')
 
